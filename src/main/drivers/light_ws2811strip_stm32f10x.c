--- conflicted
+++ resolved
@@ -23,15 +23,6 @@
 #include "common/color.h"
 #include "drivers/light_ws2811strip.h"
 #include "nvic.h"
-<<<<<<< HEAD
-#include "dma.h"
-
-static void WS2811_DMA_IRQHandler(dmaChannelDescriptor_t *descriptor) {
-    if (DMA_GET_FLAG_STATUS(descriptor, DMA_IT_TCIF)) {
-        ws2811LedDataTransferInProgress = 0;
-        DMA_Cmd(descriptor->channel, DISABLE);
-        DMA_CLEAR_FLAG(descriptor, DMA_IT_TCIF);
-=======
 #include "io.h"
 #include "dma.h"
 #include "timer.h"
@@ -41,13 +32,11 @@
 static IO_t ws2811IO = IO_NONE;
 bool ws2811Initialised = false;
 
-void ws2811DMAHandler(DMA_Channel_TypeDef *channel)
-{
-    if (DMA_GetFlagStatus(WS2811_DMA_TC_FLAG)) {
+static void WS2811_DMA_IRQHandler(dmaChannelDescriptor_t *descriptor) {
+    if (DMA_GET_FLAG_STATUS(descriptor, DMA_IT_TCIF)) {
         ws2811LedDataTransferInProgress = 0;
-        DMA_Cmd(channel, DISABLE);
-        DMA_ClearFlag(WS2811_DMA_TC_FLAG);
->>>>>>> af1ce202
+        DMA_Cmd(descriptor->channel, DISABLE);
+        DMA_CLEAR_FLAG(descriptor, DMA_IT_TCIF);
     }
 }
 
@@ -59,8 +48,6 @@
 
     uint16_t prescalerValue;
 
-    dmaSetHandler(WS2811_DMA_HANDLER_IDENTIFER, ws2811DMAHandler);
-    
     ws2811IO = IOGetByTag(IO_TAG(WS2811_PIN));
 /* GPIOA Configuration: TIM5 Channel 1 as alternate function push-pull */
     IOInit(ws2811IO, OWNER_SYSTEM, RESOURCE_OUTPUT);
@@ -116,7 +103,7 @@
 
     DMA_ITConfig(DMA1_Channel6, DMA_IT_TC, ENABLE);
 
-    dmaSetHandler(DMA1_CH6_HANDLER, WS2811_DMA_IRQHandler, NVIC_PRIO_WS2811_DMA, 0);
+    dmaSetHandler(WS2811_DMA_HANDLER_IDENTIFER, WS2811_DMA_IRQHandler, NVIC_PRIO_WS2811_DMA, 0);
 
     ws2811Initialised = true;
     setStripColor(&hsv_white);
