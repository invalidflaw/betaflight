--- conflicted
+++ resolved
@@ -280,11 +280,7 @@
     DMA_Cmd(s->txDMAChannel, ENABLE);
 }
 
-<<<<<<< HEAD
-uint32_t uartTotalRxBytesWaiting(serialPort_t *instance)
-=======
-uint8_t uartTotalRxBytesWaiting(const serialPort_t *instance)
->>>>>>> 6f5855bf
+uint32_t uartTotalRxBytesWaiting(const serialPort_t *instance)
 {
     const uartPort_t *s = (const uartPort_t*)instance;
     if (s->rxDMAChannel) {
