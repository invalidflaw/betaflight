/*
 * This file is part of Cleanflight and Betaflight.
 *
 * Cleanflight and Betaflight are free software. You can redistribute
 * this software and/or modify this software under the terms of the
 * GNU General Public License as published by the Free Software
 * Foundation, either version 3 of the License, or (at your option)
 * any later version.
 *
 * Cleanflight and Betaflight are distributed in the hope that they
 * will be useful, but WITHOUT ANY WARRANTY; without even the implied
 * warranty of MERCHANTABILITY or FITNESS FOR A PARTICULAR PURPOSE.
 * See the GNU General Public License for more details.
 *
 * You should have received a copy of the GNU General Public License
 * along with this software.
 *
 * If not, see <http://www.gnu.org/licenses/>.
 */

#include <stdbool.h>
#include <stdint.h>

#include "platform.h"

#include "build/debug.h"

#include "blackbox/blackbox.h"

#include "cms/cms.h"

#include "common/utils.h"
#include "common/time.h"

#include "drivers/adc.h"
#include "drivers/bus_i2c.h"
#include "drivers/bus_spi.h"
#include "drivers/dshot_command.h"
#include "drivers/camera_control.h"
#include "drivers/light_led.h"
#include "drivers/mco.h"
#include "drivers/pinio.h"
#include "drivers/sdio.h"
#include "drivers/vtx_common.h"
#include "drivers/vtx_table.h"

#include "config/config.h"
#include "fc/controlrate_profile.h"
#include "fc/core.h"
#include "fc/rc.h"
#include "fc/rc_adjustments.h"
#include "fc/rc_controls.h"

#include "flight/failsafe.h"
#include "flight/gps_rescue.h"
#include "flight/imu.h"
#include "flight/mixer.h"
#include "flight/mixer_tricopter.h"
#include "flight/pid.h"
#include "flight/position.h"
#include "flight/rpm_filter.h"
#include "flight/servos.h"

#include "io/beeper.h"
#include "io/dashboard.h"
#include "io/gimbal.h"
#include "io/gps.h"
#include "io/ledstrip.h"
#include "io/serial.h"
#include "io/vtx.h"
#include "io/vtx_control.h"
#include "io/vtx_rtc6705.h"

#include "osd/osd.h"

#include "pg/adc.h"
#include "pg/beeper.h"
#include "pg/beeper_dev.h"
#include "pg/bus_i2c.h"
#include "pg/dashboard.h"
#include "pg/displayport_profiles.h"
#include "pg/flash.h"
#include "pg/gyrodev.h"
#include "pg/max7456.h"
#include "pg/mco.h"
#include "pg/motor.h"
#include "pg/pg.h"
#include "pg/pg_ids.h"
#include "pg/pinio.h"
#include "pg/piniobox.h"
#include "pg/rx.h"
#include "pg/rx_pwm.h"
#include "pg/rx_spi.h"
#include "pg/rx_spi_cc2500.h"
#include "pg/sdcard.h"
#include "pg/vcd.h"
#include "pg/vtx_io.h"
#include "pg/usb.h"
#include "pg/sdio.h"
#include "pg/rcdevice.h"
#include "pg/stats.h"
#include "pg/board.h"

#include "rx/a7105_flysky.h"
#include "rx/cc2500_frsky_common.h"
#include "rx/cc2500_sfhss.h"
#include "rx/crsf.h"
#include "rx/cyrf6936_spektrum.h"
#include "rx/rx.h"
#include "rx/spektrum.h"

#include "sensors/acceleration.h"
#include "sensors/barometer.h"
#include "sensors/battery.h"
#include "sensors/boardalignment.h"
#include "sensors/compass.h"
#include "sensors/esc_sensor.h"
#include "sensors/gyro.h"
#include "sensors/rangefinder.h"

#include "telemetry/frsky_hub.h"
#include "telemetry/ibus_shared.h"
#include "telemetry/telemetry.h"

#include "settings.h"


// Sensor names (used in lookup tables for *_hardware settings and in status command output)
// sync with accelerationSensor_e
const char * const lookupTableAccHardware[] = {
    "AUTO", "NONE", "ADXL345", "MPU6050", "MMA8452", "BMA280", "LSM303DLHC",
    "MPU6000", "MPU6500", "MPU9250", "ICM20601", "ICM20602", "ICM20608G", "ICM20649", "ICM20689", "ICM42605",
    "BMI160", "BMI270", "FAKE"
};

// sync with gyroHardware_e
const char * const lookupTableGyroHardware[] = {
    "AUTO", "NONE", "MPU6050", "L3G4200D", "MPU3050", "L3GD20",
    "MPU6000", "MPU6500", "MPU9250", "ICM20601", "ICM20602", "ICM20608G", "ICM20649", "ICM20689", "ICM42605",
    "BMI160", "BMI270", "FAKE"
};

#if defined(USE_SENSOR_NAMES) || defined(USE_BARO)
// sync with baroSensor_e
const char * const lookupTableBaroHardware[] = {
    "AUTO", "NONE", "BMP085", "MS5611", "BMP280", "LPS", "QMP6988", "BMP388"
};
#endif
#if defined(USE_SENSOR_NAMES) || defined(USE_MAG)
// sync with magSensor_e
const char * const lookupTableMagHardware[] = {
    "AUTO", "NONE", "HMC5883", "AK8975", "AK8963", "QMC5883", "LIS3MDL"
};
#endif
#if defined(USE_SENSOR_NAMES) || defined(USE_RANGEFINDER)
const char * const lookupTableRangefinderHardware[] = {
    "NONE", "HCSR04", "TFMINI", "TF02"
};
#endif

static const char * const lookupTableOffOn[] = {
    "OFF", "ON"
};

static const char * const lookupTableCrashRecovery[] = {
    "OFF", "ON" ,"BEEP", "DISARM"
};

static const char * const lookupTableUnit[] = {
    "IMPERIAL", "METRIC"
};

static const char * const lookupTableAlignment[] = {
    "DEFAULT",
    "CW0",
    "CW90",
    "CW180",
    "CW270",
    "CW0FLIP",
    "CW90FLIP",
    "CW180FLIP",
    "CW270FLIP",
    "CUSTOM",
};

#ifdef USE_MULTI_GYRO
static const char * const lookupTableGyro[] = {
    "FIRST", "SECOND", "BOTH"
};
#endif

#ifdef USE_GPS
static const char * const lookupTableGPSProvider[] = {
    "NMEA", "UBLOX", "MSP"
};

static const char * const lookupTableGPSSBASMode[] = {
    "AUTO", "EGNOS", "WAAS", "MSAS", "GAGAN", "NONE"
};

static const char * const lookupTableGPSUBLOXMode[] = {
    "AIRBORNE", "PEDESTRIAN", "DYNAMIC"
};
#endif

#ifdef USE_SERVOS
static const char * const lookupTableGimbalMode[] = {
    "NORMAL", "MIXTILT"
};
#endif

#ifdef USE_BLACKBOX
static const char * const lookupTableBlackboxDevice[] = {
    "NONE", "SPIFLASH", "SDCARD", "SERIAL"
};

static const char * const lookupTableBlackboxMode[] = {
    "NORMAL", "MOTOR_TEST", "ALWAYS"
};
#endif

#ifdef USE_SERIAL_RX
static const char * const lookupTableSerialRX[] = {
    "SPEK1024",
    "SPEK2048",
    "SBUS",
    "SUMD",
    "SUMH",
    "XB-B",
    "XB-B-RJ01",
    "IBUS",
    "JETIEXBUS",
    "CRSF",
    "SRXL",
    "CUSTOM",
    "FPORT",
    "SRXL2",
};
#endif

#ifdef USE_RX_SPI
// sync with rx_spi_protocol_e
static const char * const lookupTableRxSpi[] = {
    "V202_250K",
    "V202_1M",
    "SYMA_X",
    "SYMA_X5C",
    "CX10",
    "CX10A",
    "H8_3D",
    "INAV",
    "FRSKY_D",
    "FRSKY_X",
    "FLYSKY",
    "FLYSKY_2A",
    "KN",
    "SFHSS",
    "SPEKTRUM",
    "FRSKY_X_LBT",
    "REDPINE"
};
#endif

static const char * const lookupTableGyroHardwareLpf[] = {
    "NORMAL",
#ifdef USE_GYRO_DLPF_EXPERIMENTAL
    "EXPERIMENTAL"
#endif
};

#ifdef USE_CAMERA_CONTROL
static const char * const lookupTableCameraControlMode[] = {
    "HARDWARE_PWM",
    "SOFTWARE_PWM",
    "DAC"
};
#endif

static const char * const lookupTablePwmProtocol[] = {
    "PWM", "ONESHOT125", "ONESHOT42", "MULTISHOT", "BRUSHED",
    "DSHOT150", "DSHOT300", "DSHOT600", "PROSHOT1000",
    "DISABLED"
};

static const char * const lookupTableRcInterpolation[] = {
    "OFF", "PRESET", "AUTO", "MANUAL"
};

static const char * const lookupTableRcInterpolationChannels[] = {
    "RP", "RPY", "RPYT", "T", "RPT",
};

static const char * const lookupTableLowpassType[] = {
    "PT1",
    "BIQUAD",
};

static const char * const lookupTableDtermLowpassType[] = {
    "PT1",
    "BIQUAD",
};

static const char * const lookupTableAntiGravityMode[] = {
    "SMOOTH",
    "STEP",
};

static const char * const lookupTableFailsafe[] = {
    "AUTO-LAND", "DROP", "GPS-RESCUE"
};

static const char * const lookupTableFailsafeSwitchMode[] = {
    "STAGE1", "KILL", "STAGE2"
};

static const char * const lookupTableBusType[] = {
    "NONE", "I2C", "SPI", "SLAVE",
#if defined(USE_SPI_GYRO) && defined(USE_I2C_GYRO)
    "GYROAUTO"
#endif
};

#ifdef USE_MAX7456
static const char * const lookupTableMax7456Clock[] = {
    "HALF", "DEFAULT", "FULL"
};
#endif

#ifdef USE_RX_FRSKY_SPI
static const char * const lookupTableFrskySpiA1Source[] = {
    "VBAT", "EXTADC", "CONST"
};
#endif

#ifdef USE_GYRO_OVERFLOW_CHECK
static const char * const lookupTableGyroOverflowCheck[] = {
    "OFF", "YAW", "ALL"
};
#endif

static const char * const lookupTableRatesType[] = {
    "BETAFLIGHT", "RACEFLIGHT", "KISS", "ACTUAL", "QUICK"
};

#ifdef USE_OVERCLOCK
static const char * const lookupOverclock[] = {
    "OFF",
#if defined(STM32F40_41xxx)
    "192MHZ", "216MHZ", "240MHZ"
#elif defined(STM32F411xE)
    "108MHZ", "120MHZ"
#elif defined(STM32F7)
    "240MHZ"
#endif
};
#endif

#ifdef USE_LED_STRIP
    static const char * const lookupLedStripFormatRGB[] = {
        "GRB", "RGB"
    };
#endif

static const char * const lookupTableThrottleLimitType[] = {
    "OFF", "SCALE", "CLIP"
};


#ifdef USE_GPS_RESCUE
static const char * const lookupTableRescueSanityType[] = {
    "RESCUE_SANITY_OFF", "RESCUE_SANITY_ON", "RESCUE_SANITY_FS_ONLY"
};
const char * const lookupTableRescueAltitudeMode[] = {
    "MAX_ALT", "FIXED_ALT", "CURRENT_ALT"
};
#endif

#if defined(USE_MAX7456) || defined(USE_FRSKYOSD)
static const char * const lookupTableVideoSystem[] = {
    "AUTO", "PAL", "NTSC"
};
#endif

#if defined(USE_ITERM_RELAX)
const char * const lookupTableItermRelax[] = {
    "OFF", "RP", "RPY", "RP_INC", "RPY_INC"
};
const char * const lookupTableItermRelaxType[] = {
    "GYRO", "SETPOINT"
};
#endif

#ifdef USE_ACRO_TRAINER
static const char * const lookupTableAcroTrainerDebug[] = {
    "ROLL", "PITCH"
};
#endif // USE_ACRO_TRAINER

#ifdef USE_RC_SMOOTHING_FILTER
static const char * const lookupTableRcSmoothingType[] = {
    "INTERPOLATION", "FILTER"
};
static const char * const lookupTableRcSmoothingDebug[] = {
    "ROLL", "PITCH", "YAW", "THROTTLE"
};
static const char * const lookupTableRcSmoothingInputType[] = {
    "PT1", "BIQUAD"
};
static const char * const lookupTableRcSmoothingDerivativeType[] = {
    "OFF", "PT1", "BIQUAD", "AUTO"
};
#endif // USE_RC_SMOOTHING_FILTER

#ifdef USE_VTX_COMMON
static const char * const lookupTableVtxLowPowerDisarm[] = {
    "OFF", "ON", "UNTIL_FIRST_ARM"
};
#endif

#ifdef USE_SDCARD
static const char * const lookupTableSdcardMode[] = {
    "OFF", "SPI", "SDIO"
};
#endif

#ifdef USE_LAUNCH_CONTROL
static const char * const lookupTableLaunchControlMode[] = {
    "NORMAL", "PITCHONLY", "FULL"
};
#endif

#ifdef USE_TPA_MODE
static const char * const lookupTableTpaMode[] = {
    "PD", "D"
};
#endif

#ifdef USE_LED_STRIP
#ifdef USE_LED_STRIP_STATUS_MODE
static const char * const lookupTableLEDProfile[] = {
    "RACE", "BEACON", "STATUS"
};
#else
static const char * const lookupTableLEDProfile[] = {
    "RACE", "BEACON"
};
#endif
#endif

const char * const lookupTableLedstripColors[COLOR_COUNT] = {
    "BLACK",
    "WHITE",
    "RED",
    "ORANGE",
    "YELLOW",
    "LIME_GREEN",
    "GREEN",
    "MINT_GREEN",
    "CYAN",
    "LIGHT_BLUE",
    "BLUE",
    "DARK_VIOLET",
    "MAGENTA",
    "DEEP_PINK"
};

static const char * const lookupTableGyroFilterDebug[] = {
    "ROLL", "PITCH", "YAW"
};

static const char * const lookupTablePositionAltSource[] = {
    "DEFAULT", "BARO_ONLY", "GPS_ONLY"
};

static const char * const lookupTableOffOnAuto[] = {
    "OFF", "ON", "AUTO"
};

const char* const lookupTableInterpolatedSetpoint[] = {
    "OFF", "ON", "AVERAGED_2", "AVERAGED_3", "AVERAGED_4"
};

static const char* const lookupTableDshotBitbangedTimer[] = {
    "AUTO", "TIM1", "TIM8"
};

<<<<<<< HEAD
static const char * const lookupServoFeedback[] = {
    "VIRTUAL", "RSSI", "CURRENT"
};
=======
const char * const lookupTableOsdDisplayPortDevice[] = {
    "NONE", "AUTO", "MAX7456", "MSP", "FRSKYOSD"
};

#ifdef USE_OSD
static const char * const lookupTableOsdLogoOnArming[] = {
    "OFF", "ON", "FIRST_ARMING",
};
#endif
>>>>>>> fbcaf8c5

#define LOOKUP_TABLE_ENTRY(name) { name, ARRAYLEN(name) }

const lookupTableEntry_t lookupTables[] = {
    LOOKUP_TABLE_ENTRY(lookupTableOffOn),
    LOOKUP_TABLE_ENTRY(lookupTableUnit),
    LOOKUP_TABLE_ENTRY(lookupTableAlignment),
#ifdef USE_GPS
    LOOKUP_TABLE_ENTRY(lookupTableGPSProvider),
    LOOKUP_TABLE_ENTRY(lookupTableGPSSBASMode),
    LOOKUP_TABLE_ENTRY(lookupTableGPSUBLOXMode),
#ifdef USE_GPS_RESCUE
    LOOKUP_TABLE_ENTRY(lookupTableRescueSanityType),
    LOOKUP_TABLE_ENTRY(lookupTableRescueAltitudeMode),
#endif
#endif
#ifdef USE_BLACKBOX
    LOOKUP_TABLE_ENTRY(lookupTableBlackboxDevice),
    LOOKUP_TABLE_ENTRY(lookupTableBlackboxMode),
#endif
    LOOKUP_TABLE_ENTRY(currentMeterSourceNames),
    LOOKUP_TABLE_ENTRY(voltageMeterSourceNames),
#ifdef USE_SERVOS
    LOOKUP_TABLE_ENTRY(lookupTableGimbalMode),
#endif
#ifdef USE_SERIAL_RX
    LOOKUP_TABLE_ENTRY(lookupTableSerialRX),
#endif
#ifdef USE_RX_SPI
    LOOKUP_TABLE_ENTRY(lookupTableRxSpi),
#endif
    LOOKUP_TABLE_ENTRY(lookupTableGyroHardwareLpf),
    LOOKUP_TABLE_ENTRY(lookupTableAccHardware),
#ifdef USE_BARO
    LOOKUP_TABLE_ENTRY(lookupTableBaroHardware),
#endif
#ifdef USE_MAG
    LOOKUP_TABLE_ENTRY(lookupTableMagHardware),
#endif
    LOOKUP_TABLE_ENTRY(debugModeNames),
    LOOKUP_TABLE_ENTRY(lookupTablePwmProtocol),
    LOOKUP_TABLE_ENTRY(lookupTableRcInterpolation),
    LOOKUP_TABLE_ENTRY(lookupTableRcInterpolationChannels),
    LOOKUP_TABLE_ENTRY(lookupTableLowpassType),
    LOOKUP_TABLE_ENTRY(lookupTableDtermLowpassType),
    LOOKUP_TABLE_ENTRY(lookupTableAntiGravityMode),
    LOOKUP_TABLE_ENTRY(lookupTableFailsafe),
    LOOKUP_TABLE_ENTRY(lookupTableFailsafeSwitchMode),
    LOOKUP_TABLE_ENTRY(lookupTableCrashRecovery),
#ifdef USE_CAMERA_CONTROL
    LOOKUP_TABLE_ENTRY(lookupTableCameraControlMode),
#endif
    LOOKUP_TABLE_ENTRY(lookupTableBusType),
#ifdef USE_MAX7456
    LOOKUP_TABLE_ENTRY(lookupTableMax7456Clock),
#endif
#ifdef USE_RX_FRSKY_SPI
    LOOKUP_TABLE_ENTRY(lookupTableFrskySpiA1Source),
#endif
#ifdef USE_RANGEFINDER
    LOOKUP_TABLE_ENTRY(lookupTableRangefinderHardware),
#endif
#ifdef USE_GYRO_OVERFLOW_CHECK
    LOOKUP_TABLE_ENTRY(lookupTableGyroOverflowCheck),
#endif
    LOOKUP_TABLE_ENTRY(lookupTableRatesType),
#ifdef USE_OVERCLOCK
    LOOKUP_TABLE_ENTRY(lookupOverclock),
#endif
#ifdef USE_LED_STRIP
    LOOKUP_TABLE_ENTRY(lookupLedStripFormatRGB),
#endif
#ifdef USE_MULTI_GYRO
    LOOKUP_TABLE_ENTRY(lookupTableGyro),
#endif
    LOOKUP_TABLE_ENTRY(lookupTableThrottleLimitType),
#if defined(USE_MAX7456) || defined(USE_FRSKYOSD)
    LOOKUP_TABLE_ENTRY(lookupTableVideoSystem),
#endif
#if defined(USE_ITERM_RELAX)
    LOOKUP_TABLE_ENTRY(lookupTableItermRelax),
    LOOKUP_TABLE_ENTRY(lookupTableItermRelaxType),
#endif
#ifdef USE_ACRO_TRAINER
    LOOKUP_TABLE_ENTRY(lookupTableAcroTrainerDebug),
#endif // USE_ACRO_TRAINER
#ifdef USE_RC_SMOOTHING_FILTER
    LOOKUP_TABLE_ENTRY(lookupTableRcSmoothingType),
    LOOKUP_TABLE_ENTRY(lookupTableRcSmoothingDebug),
    LOOKUP_TABLE_ENTRY(lookupTableRcSmoothingInputType),
    LOOKUP_TABLE_ENTRY(lookupTableRcSmoothingDerivativeType),
#endif // USE_RC_SMOOTHING_FILTER
#ifdef USE_VTX_COMMON
    LOOKUP_TABLE_ENTRY(lookupTableVtxLowPowerDisarm),
#endif
    LOOKUP_TABLE_ENTRY(lookupTableGyroHardware),
#ifdef USE_SDCARD
    LOOKUP_TABLE_ENTRY(lookupTableSdcardMode),
#endif
#ifdef USE_LAUNCH_CONTROL
    LOOKUP_TABLE_ENTRY(lookupTableLaunchControlMode),
#endif
#ifdef USE_TPA_MODE
    LOOKUP_TABLE_ENTRY(lookupTableTpaMode),
#endif
#ifdef USE_LED_STRIP
    LOOKUP_TABLE_ENTRY(lookupTableLEDProfile),
    LOOKUP_TABLE_ENTRY(lookupTableLedstripColors),
#endif

    LOOKUP_TABLE_ENTRY(lookupTableGyroFilterDebug),

    LOOKUP_TABLE_ENTRY(lookupTablePositionAltSource),
    LOOKUP_TABLE_ENTRY(lookupTableOffOnAuto),
    LOOKUP_TABLE_ENTRY(lookupTableInterpolatedSetpoint),
    LOOKUP_TABLE_ENTRY(lookupTableDshotBitbangedTimer),
<<<<<<< HEAD

    LOOKUP_TABLE_ENTRY(lookupServoFeedback),
=======
    LOOKUP_TABLE_ENTRY(lookupTableOsdDisplayPortDevice),

#ifdef USE_OSD
    LOOKUP_TABLE_ENTRY(lookupTableOsdLogoOnArming),
#endif
>>>>>>> fbcaf8c5
};

#undef LOOKUP_TABLE_ENTRY

const clivalue_t valueTable[] = {
// PG_GYRO_CONFIG
    { "gyro_hardware_lpf",          VAR_UINT8  | MASTER_VALUE | MODE_LOOKUP, .config.lookup = { TABLE_GYRO_HARDWARE_LPF }, PG_GYRO_CONFIG, offsetof(gyroConfig_t, gyro_hardware_lpf) },
#if defined(USE_GYRO_SPI_ICM20649)
    { "gyro_high_range",            VAR_UINT8  | MASTER_VALUE | MODE_LOOKUP, .config.lookup = { TABLE_OFF_ON }, PG_GYRO_CONFIG, offsetof(gyroConfig_t, gyro_high_fsr) },
#endif

    { "gyro_lowpass_type",          VAR_UINT8  | MASTER_VALUE | MODE_LOOKUP, .config.lookup = { TABLE_LOWPASS_TYPE }, PG_GYRO_CONFIG, offsetof(gyroConfig_t, gyro_lowpass_type) },
    { "gyro_lowpass_hz",            VAR_UINT16 | MASTER_VALUE, .config.minmaxUnsigned = { 0, FILTER_FREQUENCY_MAX }, PG_GYRO_CONFIG, offsetof(gyroConfig_t, gyro_lowpass_hz) },

    { "gyro_lowpass2_type",         VAR_UINT8  | MASTER_VALUE | MODE_LOOKUP, .config.lookup = { TABLE_LOWPASS_TYPE }, PG_GYRO_CONFIG, offsetof(gyroConfig_t, gyro_lowpass2_type) },
    { "gyro_lowpass2_hz",           VAR_UINT16 | MASTER_VALUE, .config.minmaxUnsigned = { 0,  FILTER_FREQUENCY_MAX }, PG_GYRO_CONFIG, offsetof(gyroConfig_t, gyro_lowpass2_hz) },

    { "gyro_notch1_hz",             VAR_UINT16 | MASTER_VALUE, .config.minmaxUnsigned = { 0, FILTER_FREQUENCY_MAX }, PG_GYRO_CONFIG, offsetof(gyroConfig_t, gyro_soft_notch_hz_1) },
    { "gyro_notch1_cutoff",         VAR_UINT16 | MASTER_VALUE, .config.minmaxUnsigned = { 0, FILTER_FREQUENCY_MAX }, PG_GYRO_CONFIG, offsetof(gyroConfig_t, gyro_soft_notch_cutoff_1) },
    { "gyro_notch2_hz",             VAR_UINT16 | MASTER_VALUE, .config.minmaxUnsigned = { 0, FILTER_FREQUENCY_MAX }, PG_GYRO_CONFIG, offsetof(gyroConfig_t, gyro_soft_notch_hz_2) },
    { "gyro_notch2_cutoff",         VAR_UINT16 | MASTER_VALUE, .config.minmaxUnsigned = { 0, FILTER_FREQUENCY_MAX }, PG_GYRO_CONFIG, offsetof(gyroConfig_t, gyro_soft_notch_cutoff_2) },

    { "gyro_calib_duration",        VAR_UINT16 | MASTER_VALUE, .config.minmaxUnsigned = { 50,  3000 }, PG_GYRO_CONFIG, offsetof(gyroConfig_t, gyroCalibrationDuration) },
    { "gyro_calib_noise_limit",     VAR_UINT8  | MASTER_VALUE, .config.minmaxUnsigned = { 0,  200 }, PG_GYRO_CONFIG, offsetof(gyroConfig_t, gyroMovementCalibrationThreshold) },
    { "gyro_offset_yaw",            VAR_INT16  | MASTER_VALUE, .config.minmax = { -1000, 1000 }, PG_GYRO_CONFIG, offsetof(gyroConfig_t, gyro_offset_yaw) },
#ifdef USE_GYRO_OVERFLOW_CHECK
    { "gyro_overflow_detect",       VAR_UINT8  | MASTER_VALUE | MODE_LOOKUP, .config.lookup = { TABLE_GYRO_OVERFLOW_CHECK }, PG_GYRO_CONFIG, offsetof(gyroConfig_t, checkOverflow) },
#endif
#ifdef USE_YAW_SPIN_RECOVERY
    { "yaw_spin_recovery",          VAR_UINT8  | MASTER_VALUE | MODE_LOOKUP, .config.lookup = { TABLE_OFF_ON_AUTO }, PG_GYRO_CONFIG, offsetof(gyroConfig_t, yaw_spin_recovery) },
    { "yaw_spin_threshold",         VAR_UINT16 | MASTER_VALUE, .config.minmaxUnsigned = { YAW_SPIN_RECOVERY_THRESHOLD_MIN,  YAW_SPIN_RECOVERY_THRESHOLD_MAX }, PG_GYRO_CONFIG, offsetof(gyroConfig_t, yaw_spin_threshold) },
#endif

#ifdef USE_MULTI_GYRO
    { "gyro_to_use",                VAR_UINT8  | HARDWARE_VALUE | MODE_LOOKUP, .config.lookup = { TABLE_GYRO }, PG_GYRO_CONFIG, offsetof(gyroConfig_t, gyro_to_use) },
#endif
#if defined(USE_GYRO_DATA_ANALYSE)
    { "dyn_notch_width_percent",    VAR_UINT8   | MASTER_VALUE, .config.minmaxUnsigned = { 0, 20 }, PG_GYRO_CONFIG, offsetof(gyroConfig_t, dyn_notch_width_percent) },
    { "dyn_notch_q",                VAR_UINT16  | MASTER_VALUE, .config.minmaxUnsigned = { 1, 1000 }, PG_GYRO_CONFIG, offsetof(gyroConfig_t, dyn_notch_q) },
    { "dyn_notch_min_hz",           VAR_UINT16  | MASTER_VALUE, .config.minmaxUnsigned = { 60, 250 }, PG_GYRO_CONFIG, offsetof(gyroConfig_t, dyn_notch_min_hz) },
    { "dyn_notch_max_hz",           VAR_UINT16  | MASTER_VALUE, .config.minmaxUnsigned = { 200, 1000 }, PG_GYRO_CONFIG, offsetof(gyroConfig_t, dyn_notch_max_hz) },
#endif
#ifdef USE_DYN_LPF
    { "dyn_lpf_gyro_min_hz",        VAR_UINT16 | MASTER_VALUE, .config.minmaxUnsigned = { 0, 1000 }, PG_GYRO_CONFIG, offsetof(gyroConfig_t, dyn_lpf_gyro_min_hz) },
    { "dyn_lpf_gyro_max_hz",        VAR_UINT16 | MASTER_VALUE, .config.minmaxUnsigned = { 0, 1000 }, PG_GYRO_CONFIG, offsetof(gyroConfig_t, dyn_lpf_gyro_max_hz) },
#endif
    { "gyro_filter_debug_axis",     VAR_UINT8  | MASTER_VALUE | MODE_LOOKUP, .config.lookup = { TABLE_GYRO_FILTER_DEBUG }, PG_GYRO_CONFIG, offsetof(gyroConfig_t, gyro_filter_debug_axis) },

// PG_ACCELEROMETER_CONFIG
#if defined(USE_ACC)
    { "acc_hardware",               VAR_UINT8  | MASTER_VALUE | MODE_LOOKUP, .config.lookup = { TABLE_ACC_HARDWARE }, PG_ACCELEROMETER_CONFIG, offsetof(accelerometerConfig_t, acc_hardware) },
#if defined(USE_GYRO_SPI_ICM20649)
    { "acc_high_range",             VAR_UINT8  | MASTER_VALUE | MODE_LOOKUP, .config.lookup = { TABLE_OFF_ON }, PG_ACCELEROMETER_CONFIG, offsetof(accelerometerConfig_t, acc_high_fsr) },
#endif
    { "acc_lpf_hz",                 VAR_UINT16 | MASTER_VALUE, .config.minmaxUnsigned = { 0, 400 }, PG_ACCELEROMETER_CONFIG, offsetof(accelerometerConfig_t, acc_lpf_hz) },
    { "acc_trim_pitch",             VAR_INT16  | MASTER_VALUE, .config.minmax = { -300, 300 }, PG_ACCELEROMETER_CONFIG, offsetof(accelerometerConfig_t, accelerometerTrims.values.pitch) },
    { "acc_trim_roll",              VAR_INT16  | MASTER_VALUE, .config.minmax = { -300, 300 }, PG_ACCELEROMETER_CONFIG, offsetof(accelerometerConfig_t, accelerometerTrims.values.roll) },

    // 4 elements are output for the ACC calibration - The 3 axis values and the 4th representing whether calibration has been performed
    { "acc_calibration",            VAR_INT16  | MASTER_VALUE | MODE_ARRAY, .config.array.length = 4, PG_ACCELEROMETER_CONFIG, offsetof(accelerometerConfig_t, accZero.raw) },
#endif

// PG_COMPASS_CONFIG
#ifdef USE_MAG
    { "align_mag",                  VAR_UINT8  | HARDWARE_VALUE | MODE_LOOKUP, .config.lookup = { TABLE_ALIGNMENT }, PG_COMPASS_CONFIG, offsetof(compassConfig_t, mag_alignment) },
    { "mag_align_roll",             VAR_INT16  | HARDWARE_VALUE, .config.minmax = { -3600, 3600 }, PG_COMPASS_CONFIG, offsetof(compassConfig_t, mag_customAlignment.roll) },
    { "mag_align_pitch",            VAR_INT16  | HARDWARE_VALUE, .config.minmax = { -3600, 3600 }, PG_COMPASS_CONFIG, offsetof(compassConfig_t, mag_customAlignment.pitch) },
    { "mag_align_yaw",              VAR_INT16  | HARDWARE_VALUE, .config.minmax = { -3600, 3600 }, PG_COMPASS_CONFIG, offsetof(compassConfig_t, mag_customAlignment.yaw) },
    { "mag_bustype",                VAR_UINT8  | HARDWARE_VALUE | MODE_LOOKUP, .config.lookup = { TABLE_BUS_TYPE }, PG_COMPASS_CONFIG, offsetof(compassConfig_t, mag_bustype) },
    { "mag_i2c_device",             VAR_UINT8  | HARDWARE_VALUE, .config.minmaxUnsigned = { 0, I2CDEV_COUNT }, PG_COMPASS_CONFIG, offsetof(compassConfig_t, mag_i2c_device) },
    { "mag_i2c_address",            VAR_UINT8  | HARDWARE_VALUE, .config.minmaxUnsigned = { 0, I2C_ADDR7_MAX }, PG_COMPASS_CONFIG, offsetof(compassConfig_t, mag_i2c_address) },
    { "mag_spi_device",             VAR_UINT8  | HARDWARE_VALUE, .config.minmaxUnsigned = { 0, SPIDEV_COUNT }, PG_COMPASS_CONFIG, offsetof(compassConfig_t, mag_spi_device) },
    { "mag_hardware",               VAR_UINT8  | MASTER_VALUE | MODE_LOOKUP, .config.lookup = { TABLE_MAG_HARDWARE }, PG_COMPASS_CONFIG, offsetof(compassConfig_t, mag_hardware) },
    { "mag_declination",            VAR_INT16  | MASTER_VALUE, .config.minmax = { -18000, 18000 }, PG_COMPASS_CONFIG, offsetof(compassConfig_t, mag_declination) },
    { "mag_calibration",            VAR_INT16  | MASTER_VALUE | MODE_ARRAY, .config.array.length = XYZ_AXIS_COUNT, PG_COMPASS_CONFIG, offsetof(compassConfig_t, magZero.raw) },
#endif

// PG_BAROMETER_CONFIG
#ifdef USE_BARO
    { "baro_bustype",               VAR_UINT8  | HARDWARE_VALUE | MODE_LOOKUP, .config.lookup = { TABLE_BUS_TYPE }, PG_BAROMETER_CONFIG, offsetof(barometerConfig_t, baro_bustype) },
    { "baro_spi_device",            VAR_UINT8  | HARDWARE_VALUE, .config.minmaxUnsigned = { 0, 5 }, PG_BAROMETER_CONFIG, offsetof(barometerConfig_t, baro_spi_device) },
    { "baro_i2c_device",            VAR_UINT8  | HARDWARE_VALUE, .config.minmaxUnsigned = { 0, 5 }, PG_BAROMETER_CONFIG, offsetof(barometerConfig_t, baro_i2c_device) },
    { "baro_i2c_address",           VAR_UINT8  | HARDWARE_VALUE, .config.minmaxUnsigned = { 0, I2C_ADDR7_MAX }, PG_BAROMETER_CONFIG, offsetof(barometerConfig_t, baro_i2c_address) },
    { "baro_hardware",              VAR_UINT8  | MASTER_VALUE | MODE_LOOKUP, .config.lookup = { TABLE_BARO_HARDWARE }, PG_BAROMETER_CONFIG, offsetof(barometerConfig_t, baro_hardware) },
    { "baro_tab_size",              VAR_UINT8  | MASTER_VALUE, .config.minmaxUnsigned = { 0, BARO_SAMPLE_COUNT_MAX }, PG_BAROMETER_CONFIG, offsetof(barometerConfig_t, baro_sample_count) },
    { "baro_noise_lpf",             VAR_UINT16  | MASTER_VALUE, .config.minmaxUnsigned = { 0, 1000 }, PG_BAROMETER_CONFIG, offsetof(barometerConfig_t, baro_noise_lpf) },
    { "baro_cf_vel",                VAR_UINT16  | MASTER_VALUE, .config.minmaxUnsigned = { 0, 1000 }, PG_BAROMETER_CONFIG, offsetof(barometerConfig_t, baro_cf_vel) },
#endif

// PG_RX_CONFIG
    { "mid_rc",                     VAR_UINT16 | MASTER_VALUE, .config.minmaxUnsigned = { 1200, 1700 }, PG_RX_CONFIG, offsetof(rxConfig_t, midrc) },
    { "min_check",                  VAR_UINT16 | MASTER_VALUE, .config.minmaxUnsigned = { PWM_PULSE_MIN, PWM_PULSE_MAX }, PG_RX_CONFIG, offsetof(rxConfig_t, mincheck) },
    { "max_check",                  VAR_UINT16 | MASTER_VALUE, .config.minmaxUnsigned = { PWM_PULSE_MIN, PWM_PULSE_MAX }, PG_RX_CONFIG, offsetof(rxConfig_t, maxcheck) },
    { "rssi_channel",               VAR_INT8   | MASTER_VALUE, .config.minmax = { 0, MAX_SUPPORTED_RC_CHANNEL_COUNT }, PG_RX_CONFIG, offsetof(rxConfig_t, rssi_channel) },
    { "rssi_src_frame_errors",      VAR_INT8   | MASTER_VALUE | MODE_LOOKUP, .config.lookup = { TABLE_OFF_ON }, PG_RX_CONFIG, offsetof(rxConfig_t, rssi_src_frame_errors) },
    { "rssi_scale",                 VAR_UINT8  | MASTER_VALUE, .config.minmaxUnsigned = { RSSI_SCALE_MIN, RSSI_SCALE_MAX }, PG_RX_CONFIG, offsetof(rxConfig_t, rssi_scale) },
    { "rssi_offset",                VAR_INT8   | MASTER_VALUE, .config.minmax = { -100, 100 }, PG_RX_CONFIG, offsetof(rxConfig_t, rssi_offset) },
    { "rssi_invert",                VAR_INT8   | MASTER_VALUE | MODE_LOOKUP, .config.lookup = { TABLE_OFF_ON }, PG_RX_CONFIG, offsetof(rxConfig_t, rssi_invert) },
    { "rssi_src_frame_lpf_period",  VAR_UINT8  | MASTER_VALUE, .config.minmaxUnsigned = { 0, UINT8_MAX }, PG_RX_CONFIG, offsetof(rxConfig_t, rssi_src_frame_lpf_period) },
    { "rc_interp",                  VAR_UINT8  | MASTER_VALUE | MODE_LOOKUP, .config.lookup = { TABLE_RC_INTERPOLATION }, PG_RX_CONFIG, offsetof(rxConfig_t, rcInterpolation) },
    { "rc_interp_ch",               VAR_UINT8  | MASTER_VALUE | MODE_LOOKUP, .config.lookup = { TABLE_RC_INTERPOLATION_CHANNELS }, PG_RX_CONFIG, offsetof(rxConfig_t, rcInterpolationChannels) },
    { "rc_interp_int",              VAR_UINT8  | MASTER_VALUE, .config.minmaxUnsigned = { 1, 50 }, PG_RX_CONFIG, offsetof(rxConfig_t, rcInterpolationInterval) },

#ifdef USE_RC_SMOOTHING_FILTER
    { "rc_smoothing_type",          VAR_UINT8  | MASTER_VALUE | MODE_LOOKUP, .config.lookup = { TABLE_RC_SMOOTHING_TYPE }, PG_RX_CONFIG, offsetof(rxConfig_t, rc_smoothing_type) },
    { "rc_smoothing_input_hz",      VAR_UINT8  | MASTER_VALUE, .config.minmaxUnsigned = { 0, UINT8_MAX }, PG_RX_CONFIG, offsetof(rxConfig_t, rc_smoothing_input_cutoff) },
    { "rc_smoothing_derivative_hz", VAR_UINT8  | MASTER_VALUE, .config.minmaxUnsigned = { 0, UINT8_MAX }, PG_RX_CONFIG, offsetof(rxConfig_t, rc_smoothing_derivative_cutoff) },
    { "rc_smoothing_debug_axis",    VAR_UINT8  | MASTER_VALUE | MODE_LOOKUP, .config.lookup = { TABLE_RC_SMOOTHING_DEBUG }, PG_RX_CONFIG, offsetof(rxConfig_t, rc_smoothing_debug_axis) },
    { "rc_smoothing_input_type",    VAR_UINT8  | MASTER_VALUE | MODE_LOOKUP, .config.lookup = { TABLE_RC_SMOOTHING_INPUT_TYPE }, PG_RX_CONFIG, offsetof(rxConfig_t, rc_smoothing_input_type) },
    { "rc_smoothing_derivative_type",VAR_UINT8  | MASTER_VALUE | MODE_LOOKUP, .config.lookup = { TABLE_RC_SMOOTHING_DERIVATIVE_TYPE }, PG_RX_CONFIG, offsetof(rxConfig_t, rc_smoothing_derivative_type) },
    { "rc_smoothing_auto_smoothness",VAR_UINT8  | MASTER_VALUE, .config.minmaxUnsigned = { RC_SMOOTHING_AUTO_FACTOR_MIN, RC_SMOOTHING_AUTO_FACTOR_MAX }, PG_RX_CONFIG, offsetof(rxConfig_t, rc_smoothing_auto_factor) },
#endif // USE_RC_SMOOTHING_FILTER

    { "fpv_mix_degrees",            VAR_UINT8  | MASTER_VALUE, .config.minmaxUnsigned = { 0, 90 }, PG_RX_CONFIG, offsetof(rxConfig_t, fpvCamAngleDegrees) },
    { "max_aux_channels",           VAR_UINT8  | MASTER_VALUE, .config.minmaxUnsigned = { 0, MAX_AUX_CHANNEL_COUNT }, PG_RX_CONFIG, offsetof(rxConfig_t, max_aux_channel) },
#ifdef USE_SERIAL_RX
    { "serialrx_provider",          VAR_UINT8  | MASTER_VALUE | MODE_LOOKUP, .config.lookup = { TABLE_SERIAL_RX }, PG_RX_CONFIG, offsetof(rxConfig_t, serialrx_provider) },
    { "serialrx_inverted",          VAR_UINT8  | MASTER_VALUE | MODE_LOOKUP, .config.lookup = { TABLE_OFF_ON }, PG_RX_CONFIG, offsetof(rxConfig_t, serialrx_inverted) },
#endif
#ifdef USE_SPEKTRUM_BIND
    { "spektrum_sat_bind",          VAR_UINT8  | MASTER_VALUE, .config.minmaxUnsigned = { SPEKTRUM_SAT_BIND_DISABLED, SPEKTRUM_SAT_BIND_MAX}, PG_RX_CONFIG, offsetof(rxConfig_t, spektrum_sat_bind) },
    { "spektrum_sat_bind_autoreset",VAR_UINT8  | MASTER_VALUE | MODE_LOOKUP, .config.lookup = { TABLE_OFF_ON }, PG_RX_CONFIG, offsetof(rxConfig_t, spektrum_sat_bind_autoreset) },
#endif
#ifdef USE_SERIALRX_SRXL2
    { "srxl2_unit_id",             VAR_UINT8  | MASTER_VALUE, .config.minmax = { 0, 0xf }, PG_RX_CONFIG, offsetof(rxConfig_t, srxl2_unit_id) },
    { "srxl2_baud_fast",           VAR_UINT8  | MASTER_VALUE | MODE_LOOKUP, .config.lookup = { TABLE_OFF_ON }, PG_RX_CONFIG, offsetof(rxConfig_t, srxl2_baud_fast) },
#endif
#if defined(USE_SERIALRX_SBUS)
    { "sbus_baud_fast",           VAR_UINT8  | MASTER_VALUE | MODE_LOOKUP, .config.lookup = { TABLE_OFF_ON }, PG_RX_CONFIG, offsetof(rxConfig_t, sbus_baud_fast) },
#endif
#if defined(USE_SERIALRX_CRSF)
    { "crsf_use_rx_snr",          VAR_UINT8  | MASTER_VALUE | MODE_LOOKUP, .config.lookup = { TABLE_OFF_ON }, PG_RX_CONFIG, offsetof(rxConfig_t, crsf_use_rx_snr) },
#endif
    { "airmode_start_throttle_percent",     VAR_UINT8 | MASTER_VALUE, .config.minmaxUnsigned = { 0, 100 }, PG_RX_CONFIG, offsetof(rxConfig_t, airModeActivateThreshold) },
    { "rx_min_usec",                VAR_UINT16 | MASTER_VALUE, .config.minmaxUnsigned = { PWM_PULSE_MIN, PWM_PULSE_MAX }, PG_RX_CONFIG, offsetof(rxConfig_t, rx_min_usec) },
    { "rx_max_usec",                VAR_UINT16 | MASTER_VALUE, .config.minmaxUnsigned = { PWM_PULSE_MIN, PWM_PULSE_MAX }, PG_RX_CONFIG, offsetof(rxConfig_t, rx_max_usec) },
    { "serialrx_halfduplex",        VAR_UINT8  | MASTER_VALUE | MODE_LOOKUP, .config.lookup = { TABLE_OFF_ON }, PG_RX_CONFIG, offsetof(rxConfig_t, halfDuplex) },
#ifdef USE_RX_SPI
    { "rx_spi_protocol",            VAR_UINT8  | MASTER_VALUE | MODE_LOOKUP, .config.lookup = { TABLE_RX_SPI }, PG_RX_SPI_CONFIG, offsetof(rxSpiConfig_t, rx_spi_protocol) },
    { "rx_spi_bus",                 VAR_UINT8   | HARDWARE_VALUE, .config.minmaxUnsigned = { 0, SPIDEV_COUNT }, PG_RX_SPI_CONFIG, offsetof(rxSpiConfig_t, spibus) },
    { "rx_spi_led_inversion",       VAR_UINT8  | HARDWARE_VALUE | MODE_LOOKUP, .config.lookup = { TABLE_OFF_ON }, PG_RX_SPI_CONFIG, offsetof(rxSpiConfig_t, ledInversion) },
#endif

// PG_ADC_CONFIG
#if defined(USE_ADC)
    { "adc_device",                 VAR_INT8 | HARDWARE_VALUE, .config.minmax = { 0, ADCDEV_COUNT }, PG_ADC_CONFIG, offsetof(adcConfig_t, device) },
    { "adc_vrefint_calibration",    VAR_UINT16 | MASTER_VALUE, .config.minmaxUnsigned = { 0, 2000 }, PG_ADC_CONFIG, offsetof(adcConfig_t, vrefIntCalibration) },
    { "adc_tempsensor_calibration30", VAR_UINT16 | MASTER_VALUE, .config.minmaxUnsigned = { 0, 2000 }, PG_ADC_CONFIG, offsetof(adcConfig_t, tempSensorCalibration1) },
    { "adc_tempsensor_calibration110", VAR_UINT16 | MASTER_VALUE, .config.minmaxUnsigned = { 0, 2000 }, PG_ADC_CONFIG, offsetof(adcConfig_t, tempSensorCalibration2) },
#endif

// PG_PWM_CONFIG
#if defined(USE_PWM)
    { "input_filtering_mode",       VAR_INT8   | MASTER_VALUE | MODE_LOOKUP,  .config.lookup = { TABLE_OFF_ON }, PG_PWM_CONFIG, offsetof(pwmConfig_t, inputFilteringMode) },
#endif

// PG_BLACKBOX_CONFIG
#ifdef USE_BLACKBOX
    { "blackbox_p_ratio",           VAR_UINT16 | MASTER_VALUE, .config.minmaxUnsigned = { 0, INT16_MAX }, PG_BLACKBOX_CONFIG, offsetof(blackboxConfig_t, p_ratio) },
    { "blackbox_device",            VAR_UINT8  | HARDWARE_VALUE | MODE_LOOKUP, .config.lookup = { TABLE_BLACKBOX_DEVICE }, PG_BLACKBOX_CONFIG, offsetof(blackboxConfig_t, device) },
    { "blackbox_record_acc",        VAR_UINT8  | MASTER_VALUE | MODE_LOOKUP, .config.lookup = { TABLE_OFF_ON }, PG_BLACKBOX_CONFIG, offsetof(blackboxConfig_t, record_acc) },
    { "blackbox_mode",              VAR_UINT8  | MASTER_VALUE | MODE_LOOKUP, .config.lookup = { TABLE_BLACKBOX_MODE }, PG_BLACKBOX_CONFIG, offsetof(blackboxConfig_t, mode) },
#endif

// PG_MOTOR_CONFIG
    { "min_throttle",               VAR_UINT16 | MASTER_VALUE, .config.minmaxUnsigned = { PWM_PULSE_MIN, PWM_PULSE_MAX }, PG_MOTOR_CONFIG, offsetof(motorConfig_t, minthrottle) },
    { "max_throttle",               VAR_UINT16 | MASTER_VALUE, .config.minmaxUnsigned = { PWM_PULSE_MIN, PWM_PULSE_MAX }, PG_MOTOR_CONFIG, offsetof(motorConfig_t, maxthrottle) },
    { "min_command",                VAR_UINT16 | MASTER_VALUE, .config.minmaxUnsigned = { PWM_PULSE_MIN, PWM_PULSE_MAX }, PG_MOTOR_CONFIG, offsetof(motorConfig_t, mincommand) },
#ifdef USE_DSHOT
    { "dshot_idle_value",           VAR_UINT16  | MASTER_VALUE, .config.minmaxUnsigned = { 0, 2000 }, PG_MOTOR_CONFIG, offsetof(motorConfig_t, digitalIdleOffsetValue) },
#ifdef USE_DSHOT_DMAR
    { "dshot_burst",                VAR_UINT8  | HARDWARE_VALUE | MODE_LOOKUP, .config.lookup = { TABLE_OFF_ON_AUTO }, PG_MOTOR_CONFIG, offsetof(motorConfig_t, dev.useBurstDshot) },
#endif
#ifdef USE_DSHOT_TELEMETRY
    { "dshot_bidir",            VAR_UINT8  | MASTER_VALUE | MODE_LOOKUP, .config.lookup = { TABLE_OFF_ON }, PG_MOTOR_CONFIG, offsetof(motorConfig_t, dev.useDshotTelemetry) },
#endif
#ifdef USE_DSHOT_BITBANG
    { "dshot_bitbang",               VAR_UINT8  | HARDWARE_VALUE | MODE_LOOKUP, .config.lookup = { TABLE_OFF_ON_AUTO }, PG_MOTOR_CONFIG, offsetof(motorConfig_t, dev.useDshotBitbang) },
    { "dshot_bitbang_timer",         VAR_UINT8  | HARDWARE_VALUE | MODE_LOOKUP, .config.lookup = { TABLE_DSHOT_BITBANGED_TIMER }, PG_MOTOR_CONFIG, offsetof(motorConfig_t, dev.useDshotBitbangedTimer) },
#endif
#endif
    { "use_unsynced_pwm",           VAR_UINT8  | MASTER_VALUE | MODE_LOOKUP, .config.lookup = { TABLE_OFF_ON }, PG_MOTOR_CONFIG, offsetof(motorConfig_t, dev.useUnsyncedPwm) },
    { "motor_pwm_protocol",         VAR_UINT8  | MASTER_VALUE | MODE_LOOKUP, .config.lookup = { TABLE_MOTOR_PWM_PROTOCOL }, PG_MOTOR_CONFIG, offsetof(motorConfig_t, dev.motorPwmProtocol) },
    { "motor_pwm_rate",             VAR_UINT16 | MASTER_VALUE, .config.minmaxUnsigned = { 200, 32000 }, PG_MOTOR_CONFIG, offsetof(motorConfig_t, dev.motorPwmRate) },
    { "motor_pwm_inversion",        VAR_UINT8  | MASTER_VALUE | MODE_LOOKUP, .config.lookup = { TABLE_OFF_ON }, PG_MOTOR_CONFIG, offsetof(motorConfig_t, dev.motorPwmInversion) },
    { "motor_poles",                VAR_UINT8 | MASTER_VALUE, .config.minmaxUnsigned = { 4, UINT8_MAX }, PG_MOTOR_CONFIG, offsetof(motorConfig_t, motorPoleCount) },

// PG_THROTTLE_CORRECTION_CONFIG
    { "thr_corr_value",             VAR_UINT8  | MASTER_VALUE, .config.minmaxUnsigned = { 0,  150 }, PG_THROTTLE_CORRECTION_CONFIG, offsetof(throttleCorrectionConfig_t, throttle_correction_value) },
    { "thr_corr_angle",             VAR_UINT16 | MASTER_VALUE, .config.minmaxUnsigned = { 1,  900 }, PG_THROTTLE_CORRECTION_CONFIG, offsetof(throttleCorrectionConfig_t, throttle_correction_angle) },

// PG_FAILSAFE_CONFIG
    { "failsafe_delay",             VAR_UINT8  | MASTER_VALUE, .config.minmaxUnsigned = { 0, 200 }, PG_FAILSAFE_CONFIG, offsetof(failsafeConfig_t, failsafe_delay) },
    { "failsafe_off_delay",         VAR_UINT8  | MASTER_VALUE, .config.minmaxUnsigned = { 0, 200 }, PG_FAILSAFE_CONFIG, offsetof(failsafeConfig_t, failsafe_off_delay) },
    { "failsafe_throttle",          VAR_UINT16 | MASTER_VALUE, .config.minmaxUnsigned = { PWM_PULSE_MIN, PWM_PULSE_MAX }, PG_FAILSAFE_CONFIG, offsetof(failsafeConfig_t, failsafe_throttle) },
    { "failsafe_switch_mode",       VAR_UINT8  | MASTER_VALUE | MODE_LOOKUP, .config.lookup = { TABLE_FAILSAFE_SWITCH_MODE }, PG_FAILSAFE_CONFIG, offsetof(failsafeConfig_t, failsafe_switch_mode) },
    { "failsafe_throttle_low_delay",VAR_UINT16 | MASTER_VALUE, .config.minmaxUnsigned = { 0, 300 }, PG_FAILSAFE_CONFIG, offsetof(failsafeConfig_t, failsafe_throttle_low_delay) },
    { "failsafe_procedure",         VAR_UINT8  | MASTER_VALUE | MODE_LOOKUP, .config.lookup = { TABLE_FAILSAFE }, PG_FAILSAFE_CONFIG, offsetof(failsafeConfig_t, failsafe_procedure) },
    { "failsafe_recovery_delay",    VAR_UINT16 | MASTER_VALUE, .config.minmaxUnsigned = { 0, 200 }, PG_FAILSAFE_CONFIG, offsetof(failsafeConfig_t, failsafe_recovery_delay) },
    { "failsafe_stick_threshold",   VAR_UINT8  | MASTER_VALUE, .config.minmaxUnsigned = { 0, 50 }, PG_FAILSAFE_CONFIG, offsetof(failsafeConfig_t, failsafe_stick_threshold) },

// PG_BOARDALIGNMENT_CONFIG
    { "align_board_roll",           VAR_INT16  | MASTER_VALUE, .config.minmax = { -180, 360 }, PG_BOARD_ALIGNMENT, offsetof(boardAlignment_t, rollDegrees) },
    { "align_board_pitch",          VAR_INT16  | MASTER_VALUE, .config.minmax = { -180, 360 }, PG_BOARD_ALIGNMENT, offsetof(boardAlignment_t, pitchDegrees) },
    { "align_board_yaw",            VAR_INT16  | MASTER_VALUE, .config.minmax = { -180, 360 }, PG_BOARD_ALIGNMENT, offsetof(boardAlignment_t, yawDegrees) },

// PG_GIMBAL_CONFIG
#ifdef USE_SERVOS
    { "gimbal_mode",                VAR_UINT8  | MASTER_VALUE | MODE_LOOKUP, .config.lookup = { TABLE_GIMBAL_MODE }, PG_GIMBAL_CONFIG, offsetof(gimbalConfig_t, mode) },
#endif

// PG_BATTERY_CONFIG
    { "bat_capacity",               VAR_UINT16 | MASTER_VALUE, .config.minmaxUnsigned = { 0, 20000 }, PG_BATTERY_CONFIG, offsetof(batteryConfig_t, batteryCapacity) },
    { "vbat_max_cell_voltage",      VAR_UINT16  | MASTER_VALUE, .config.minmaxUnsigned = { VBAT_CELL_VOTAGE_RANGE_MIN, VBAT_CELL_VOTAGE_RANGE_MAX }, PG_BATTERY_CONFIG, offsetof(batteryConfig_t, vbatmaxcellvoltage) },
    { "vbat_full_cell_voltage",     VAR_UINT16  | MASTER_VALUE, .config.minmaxUnsigned = { VBAT_CELL_VOTAGE_RANGE_MIN, VBAT_CELL_VOTAGE_RANGE_MAX }, PG_BATTERY_CONFIG, offsetof(batteryConfig_t, vbatfullcellvoltage) },
    { "vbat_min_cell_voltage",      VAR_UINT16  | MASTER_VALUE, .config.minmaxUnsigned = { VBAT_CELL_VOTAGE_RANGE_MIN, VBAT_CELL_VOTAGE_RANGE_MAX }, PG_BATTERY_CONFIG, offsetof(batteryConfig_t, vbatmincellvoltage) },
    { "vbat_warning_cell_voltage",  VAR_UINT16  | MASTER_VALUE, .config.minmaxUnsigned = { VBAT_CELL_VOTAGE_RANGE_MIN, VBAT_CELL_VOTAGE_RANGE_MAX }, PG_BATTERY_CONFIG, offsetof(batteryConfig_t, vbatwarningcellvoltage) },
    { "vbat_hysteresis",            VAR_UINT8  | MASTER_VALUE, .config.minmaxUnsigned = { 0, 250 }, PG_BATTERY_CONFIG, offsetof(batteryConfig_t, vbathysteresis) },
    { "current_meter",              VAR_UINT8  | HARDWARE_VALUE | MODE_LOOKUP, .config.lookup = { TABLE_CURRENT_METER }, PG_BATTERY_CONFIG, offsetof(batteryConfig_t, currentMeterSource) },
    { "battery_meter",              VAR_UINT8  | HARDWARE_VALUE | MODE_LOOKUP, .config.lookup = { TABLE_VOLTAGE_METER }, PG_BATTERY_CONFIG, offsetof(batteryConfig_t, voltageMeterSource) },
    { "vbat_detect_cell_voltage",   VAR_UINT16  | MASTER_VALUE, .config.minmaxUnsigned = { 0, 2000 }, PG_BATTERY_CONFIG, offsetof(batteryConfig_t, vbatnotpresentcellvoltage) },
    { "use_vbat_alerts",            VAR_UINT8  | MASTER_VALUE | MODE_LOOKUP, .config.lookup = { TABLE_OFF_ON }, PG_BATTERY_CONFIG, offsetof(batteryConfig_t, useVBatAlerts) },
    { "use_cbat_alerts",            VAR_UINT8  | MASTER_VALUE | MODE_LOOKUP, .config.lookup = { TABLE_OFF_ON }, PG_BATTERY_CONFIG, offsetof(batteryConfig_t, useConsumptionAlerts) },
    { "cbat_alert_percent",         VAR_UINT8  | MASTER_VALUE, .config.minmaxUnsigned = { 0, 100 }, PG_BATTERY_CONFIG, offsetof(batteryConfig_t, consumptionWarningPercentage) },
    { "vbat_cutoff_percent",        VAR_UINT8  | MASTER_VALUE, .config.minmaxUnsigned = { 0, 100 }, PG_BATTERY_CONFIG, offsetof(batteryConfig_t, lvcPercentage) },
    { "force_battery_cell_count",   VAR_UINT8  | MASTER_VALUE, .config.minmaxUnsigned = { 0, 24 }, PG_BATTERY_CONFIG, offsetof(batteryConfig_t, forceBatteryCellCount) },
    { "vbat_display_lpf_period",    VAR_UINT8  | MASTER_VALUE, .config.minmaxUnsigned = { 1, UINT8_MAX }, PG_BATTERY_CONFIG, offsetof(batteryConfig_t, vbatDisplayLpfPeriod) },
#if defined(USE_BATTERY_VOLTAGE_SAG_COMPENSATION)
    { "vbat_sag_lpf_period",        VAR_UINT8  | MASTER_VALUE, .config.minmaxUnsigned = { 1, UINT8_MAX }, PG_BATTERY_CONFIG, offsetof(batteryConfig_t, vbatSagLpfPeriod) },
#endif
    { "ibat_lpf_period",            VAR_UINT8  | MASTER_VALUE, .config.minmaxUnsigned = { 0, UINT8_MAX }, PG_BATTERY_CONFIG, offsetof(batteryConfig_t, ibatLpfPeriod) },
    { "vbat_duration_for_warning",  VAR_UINT8  | MASTER_VALUE, .config.minmax = { 0, 150 }, PG_BATTERY_CONFIG, offsetof(batteryConfig_t, vbatDurationForWarning) },
    { "vbat_duration_for_critical", VAR_UINT8  | MASTER_VALUE, .config.minmax = { 0, 150 }, PG_BATTERY_CONFIG, offsetof(batteryConfig_t, vbatDurationForCritical) },

//  PG_VOLTAGE_SENSOR_ADC_CONFIG
    { "vbat_scale",                 VAR_UINT8  | MASTER_VALUE, .config.minmaxUnsigned = { VBAT_SCALE_MIN, VBAT_SCALE_MAX }, PG_VOLTAGE_SENSOR_ADC_CONFIG, offsetof(voltageSensorADCConfig_t, vbatscale) },
    { "vbat_divider",               VAR_UINT8  | MASTER_VALUE, .config.minmaxUnsigned = { VBAT_DIVIDER_MIN, VBAT_DIVIDER_MAX }, PG_VOLTAGE_SENSOR_ADC_CONFIG, offsetof(voltageSensorADCConfig_t, vbatresdivval) },
    { "vbat_multiplier",            VAR_UINT8  | MASTER_VALUE, .config.minmaxUnsigned = { VBAT_MULTIPLIER_MIN, VBAT_MULTIPLIER_MAX }, PG_VOLTAGE_SENSOR_ADC_CONFIG, offsetof(voltageSensorADCConfig_t, vbatresdivmultiplier) },

// PG_CURRENT_SENSOR_ADC_CONFIG
    { "ibata_scale",                VAR_INT16  | HARDWARE_VALUE, .config.minmax = { -16000, 16000 }, PG_CURRENT_SENSOR_ADC_CONFIG, offsetof(currentSensorADCConfig_t, scale) },
    { "ibata_offset",               VAR_INT16  | MASTER_VALUE, .config.minmax = { -32000, 32000 }, PG_CURRENT_SENSOR_ADC_CONFIG, offsetof(currentSensorADCConfig_t, offset) },
// PG_CURRENT_SENSOR_ADC_CONFIG
#ifdef USE_VIRTUAL_CURRENT_METER
    { "ibatv_scale",                VAR_INT16  | MASTER_VALUE, .config.minmax = { -16000, 16000 }, PG_CURRENT_SENSOR_VIRTUAL_CONFIG, offsetof(currentSensorVirtualConfig_t, scale) },
    { "ibatv_offset",               VAR_UINT16 | MASTER_VALUE, .config.minmaxUnsigned = { 0, 16000 }, PG_CURRENT_SENSOR_VIRTUAL_CONFIG, offsetof(currentSensorVirtualConfig_t, offset) },
#endif

#ifdef USE_BEEPER
// PG_BEEPER_DEV_CONFIG
    { "beeper_inversion",           VAR_UINT8  | HARDWARE_VALUE | MODE_LOOKUP, .config.lookup = { TABLE_OFF_ON }, PG_BEEPER_DEV_CONFIG, offsetof(beeperDevConfig_t, isInverted) },
    { "beeper_od",                  VAR_UINT8  | HARDWARE_VALUE | MODE_LOOKUP, .config.lookup = { TABLE_OFF_ON }, PG_BEEPER_DEV_CONFIG, offsetof(beeperDevConfig_t, isOpenDrain) },
    { "beeper_frequency",           VAR_INT16  | HARDWARE_VALUE, .config.minmax = { 0, 16000 }, PG_BEEPER_DEV_CONFIG, offsetof(beeperDevConfig_t, frequency) },

// PG_BEEPER_CONFIG
#ifdef USE_DSHOT
    { "beeper_dshot_beacon_tone",   VAR_UINT8  | MASTER_VALUE, .config.minmaxUnsigned = {1, DSHOT_CMD_BEACON5 }, PG_BEEPER_CONFIG, offsetof(beeperConfig_t, dshotBeaconTone) },
#endif
#endif // USE_BEEPER

// PG_MIXER_CONFIG
    { "yaw_motors_reversed",        VAR_INT8   | MASTER_VALUE | MODE_LOOKUP, .config.lookup = { TABLE_OFF_ON }, PG_MIXER_CONFIG, offsetof(mixerConfig_t, yaw_motors_reversed) },
    { "crashflip_motor_percent",    VAR_UINT8 |  MASTER_VALUE,  .config.minmaxUnsigned = { 0, 100 }, PG_MIXER_CONFIG, offsetof(mixerConfig_t, crashflip_motor_percent) },
    { "crashflip_expo",    VAR_UINT8 |  MASTER_VALUE,  .config.minmaxUnsigned = { 0, 100 }, PG_MIXER_CONFIG, offsetof(mixerConfig_t, crashflip_expo) },

// PG_MOTOR_3D_CONFIG
    { "3d_deadband_low",            VAR_UINT16 | MASTER_VALUE, .config.minmaxUnsigned = { PWM_PULSE_MIN, PWM_RANGE_MIDDLE }, PG_MOTOR_3D_CONFIG, offsetof(flight3DConfig_t, deadband3d_low) },
    { "3d_deadband_high",           VAR_UINT16 | MASTER_VALUE, .config.minmaxUnsigned = { PWM_RANGE_MIDDLE, PWM_PULSE_MAX }, PG_MOTOR_3D_CONFIG, offsetof(flight3DConfig_t, deadband3d_high) },
    { "3d_neutral",                 VAR_UINT16 | MASTER_VALUE, .config.minmaxUnsigned = { PWM_PULSE_MIN, PWM_PULSE_MAX }, PG_MOTOR_3D_CONFIG, offsetof(flight3DConfig_t, neutral3d) },
    { "3d_deadband_throttle",       VAR_UINT16 | MASTER_VALUE, .config.minmaxUnsigned = { 1, 100 }, PG_MOTOR_3D_CONFIG, offsetof(flight3DConfig_t, deadband3d_throttle) },
    { "3d_limit_low",               VAR_UINT16 | MASTER_VALUE, .config.minmaxUnsigned = { PWM_PULSE_MIN, PWM_RANGE_MIDDLE }, PG_MOTOR_3D_CONFIG, offsetof(flight3DConfig_t, limit3d_low) },
    { "3d_limit_high",              VAR_UINT16 | MASTER_VALUE, .config.minmaxUnsigned = { PWM_RANGE_MIDDLE, PWM_PULSE_MAX }, PG_MOTOR_3D_CONFIG, offsetof(flight3DConfig_t, limit3d_high) },
    { "3d_switched_mode",           VAR_UINT8 | MASTER_VALUE | MODE_LOOKUP, .config.lookup = { TABLE_OFF_ON }, PG_MOTOR_3D_CONFIG, offsetof(flight3DConfig_t, switched_mode3d) },

// PG_SERVO_CONFIG
#ifdef USE_SERVOS
    { "servo_center_pulse",         VAR_UINT16 | MASTER_VALUE, .config.minmaxUnsigned = { PWM_PULSE_MIN, PWM_PULSE_MAX }, PG_SERVO_CONFIG, offsetof(servoConfig_t, dev.servoCenterPulse) },
    { "servo_pwm_rate",             VAR_UINT16 | MASTER_VALUE, .config.minmaxUnsigned = { 50, 498 }, PG_SERVO_CONFIG, offsetof(servoConfig_t, dev.servoPwmRate) },
    { "servo_lowpass_hz",           VAR_UINT16 | MASTER_VALUE, .config.minmaxUnsigned = { 0, 400}, PG_SERVO_CONFIG, offsetof(servoConfig_t, servo_lowpass_freq) },
    { "tri_unarmed_servo",          VAR_INT8   | MASTER_VALUE | MODE_LOOKUP, .config.lookup = { TABLE_OFF_ON }, PG_SERVO_CONFIG, offsetof(servoConfig_t, tri_unarmed_servo) },
    { "channel_forwarding_start",   VAR_UINT8  | MASTER_VALUE, .config.minmaxUnsigned = { AUX1, MAX_SUPPORTED_RC_CHANNEL_COUNT }, PG_SERVO_CONFIG, offsetof(servoConfig_t, channelForwardingStartChannel) },
#endif

// PG_CONTROLRATE_PROFILES
#ifdef USE_PROFILE_NAMES
    { "rateprofile_name",           VAR_UINT8  | PROFILE_RATE_VALUE | MODE_STRING, .config.string = { 1, MAX_RATE_PROFILE_NAME_LENGTH, STRING_FLAGS_NONE }, PG_CONTROL_RATE_PROFILES, offsetof(controlRateConfig_t, profileName) },
#endif
    { "thr_mid",                    VAR_UINT8  | PROFILE_RATE_VALUE, .config.minmaxUnsigned = { 0, 100 }, PG_CONTROL_RATE_PROFILES, offsetof(controlRateConfig_t, thrMid8) },
    { "thr_expo",                   VAR_UINT8  | PROFILE_RATE_VALUE, .config.minmaxUnsigned = { 0, 100 }, PG_CONTROL_RATE_PROFILES, offsetof(controlRateConfig_t, thrExpo8) },
    { "rates_type",                 VAR_UINT8  | PROFILE_RATE_VALUE | MODE_LOOKUP, .config.lookup = { TABLE_RATES_TYPE }, PG_CONTROL_RATE_PROFILES, offsetof(controlRateConfig_t, rates_type) },
    { "roll_rc_rate",               VAR_UINT8  | PROFILE_RATE_VALUE, .config.minmaxUnsigned = { 1, CONTROL_RATE_CONFIG_RC_RATES_MAX }, PG_CONTROL_RATE_PROFILES, offsetof(controlRateConfig_t, rcRates[FD_ROLL]) },
    { "pitch_rc_rate",              VAR_UINT8  | PROFILE_RATE_VALUE, .config.minmaxUnsigned = { 1, CONTROL_RATE_CONFIG_RC_RATES_MAX }, PG_CONTROL_RATE_PROFILES, offsetof(controlRateConfig_t, rcRates[FD_PITCH]) },
    { "yaw_rc_rate",                VAR_UINT8  | PROFILE_RATE_VALUE, .config.minmaxUnsigned = { 1, CONTROL_RATE_CONFIG_RC_RATES_MAX }, PG_CONTROL_RATE_PROFILES, offsetof(controlRateConfig_t, rcRates[FD_YAW]) },
    { "roll_expo",                  VAR_UINT8  | PROFILE_RATE_VALUE, .config.minmaxUnsigned = { 0, CONTROL_RATE_CONFIG_RC_EXPO_MAX }, PG_CONTROL_RATE_PROFILES, offsetof(controlRateConfig_t, rcExpo[FD_ROLL]) },
    { "pitch_expo",                 VAR_UINT8  | PROFILE_RATE_VALUE, .config.minmaxUnsigned = { 0, CONTROL_RATE_CONFIG_RC_EXPO_MAX }, PG_CONTROL_RATE_PROFILES, offsetof(controlRateConfig_t, rcExpo[FD_PITCH]) },
    { "yaw_expo",                   VAR_UINT8  | PROFILE_RATE_VALUE, .config.minmaxUnsigned = { 0, CONTROL_RATE_CONFIG_RC_EXPO_MAX }, PG_CONTROL_RATE_PROFILES, offsetof(controlRateConfig_t, rcExpo[FD_YAW]) },
    { "roll_srate",                 VAR_UINT8  | PROFILE_RATE_VALUE, .config.minmaxUnsigned = { 0, CONTROL_RATE_CONFIG_RATE_MAX }, PG_CONTROL_RATE_PROFILES, offsetof(controlRateConfig_t, rates[FD_ROLL]) },
    { "pitch_srate",                VAR_UINT8  | PROFILE_RATE_VALUE, .config.minmaxUnsigned = { 0, CONTROL_RATE_CONFIG_RATE_MAX }, PG_CONTROL_RATE_PROFILES, offsetof(controlRateConfig_t, rates[FD_PITCH]) },
    { "yaw_srate",                  VAR_UINT8  | PROFILE_RATE_VALUE, .config.minmaxUnsigned = { 0, CONTROL_RATE_CONFIG_RATE_MAX }, PG_CONTROL_RATE_PROFILES, offsetof(controlRateConfig_t, rates[FD_YAW]) },
    { "tpa_rate",                   VAR_UINT8  | PROFILE_RATE_VALUE, .config.minmaxUnsigned = { 0, CONTROL_RATE_CONFIG_TPA_MAX}, PG_CONTROL_RATE_PROFILES, offsetof(controlRateConfig_t, dynThrPID) },
    { "tpa_breakpoint",             VAR_UINT16 | PROFILE_RATE_VALUE, .config.minmaxUnsigned = { PWM_PULSE_MIN, PWM_PULSE_MAX }, PG_CONTROL_RATE_PROFILES, offsetof(controlRateConfig_t, tpa_breakpoint) },
#ifdef USE_TPA_MODE
    { "tpa_mode",                   VAR_UINT8  | PROFILE_RATE_VALUE | MODE_LOOKUP, .config.lookup = { TABLE_TPA_MODE }, PG_CONTROL_RATE_PROFILES, offsetof(controlRateConfig_t, tpaMode) },
#endif
    { "throttle_limit_type",        VAR_UINT8  | PROFILE_RATE_VALUE | MODE_LOOKUP, .config.lookup = { TABLE_THROTTLE_LIMIT_TYPE }, PG_CONTROL_RATE_PROFILES, offsetof(controlRateConfig_t, throttle_limit_type) },
    { "throttle_limit_percent",     VAR_UINT8  | PROFILE_RATE_VALUE, .config.minmaxUnsigned = { 25, 100 }, PG_CONTROL_RATE_PROFILES, offsetof(controlRateConfig_t, throttle_limit_percent) },
    { "roll_rate_limit",            VAR_UINT16 | PROFILE_RATE_VALUE, .config.minmaxUnsigned = { CONTROL_RATE_CONFIG_RATE_LIMIT_MIN, CONTROL_RATE_CONFIG_RATE_LIMIT_MAX }, PG_CONTROL_RATE_PROFILES, offsetof(controlRateConfig_t, rate_limit[FD_ROLL]) },
    { "pitch_rate_limit",           VAR_UINT16 | PROFILE_RATE_VALUE, .config.minmaxUnsigned = { CONTROL_RATE_CONFIG_RATE_LIMIT_MIN, CONTROL_RATE_CONFIG_RATE_LIMIT_MAX }, PG_CONTROL_RATE_PROFILES, offsetof(controlRateConfig_t, rate_limit[FD_PITCH]) },
    { "yaw_rate_limit",             VAR_UINT16 | PROFILE_RATE_VALUE, .config.minmaxUnsigned = { CONTROL_RATE_CONFIG_RATE_LIMIT_MIN, CONTROL_RATE_CONFIG_RATE_LIMIT_MAX }, PG_CONTROL_RATE_PROFILES, offsetof(controlRateConfig_t, rate_limit[FD_YAW]) },

// PG_SERIAL_CONFIG
    { "reboot_character",           VAR_UINT8  | MASTER_VALUE, .config.minmaxUnsigned = { 48, 126 }, PG_SERIAL_CONFIG, offsetof(serialConfig_t, reboot_character) },
    { "serial_update_rate_hz",      VAR_UINT16 | MASTER_VALUE, .config.minmaxUnsigned = { 100, 2000 }, PG_SERIAL_CONFIG, offsetof(serialConfig_t, serial_update_rate_hz) },

// PG_IMU_CONFIG
    { "imu_dcm_kp",                 VAR_UINT16 | MASTER_VALUE, .config.minmaxUnsigned = { 0, 32000 }, PG_IMU_CONFIG, offsetof(imuConfig_t, dcm_kp) },
    { "imu_dcm_ki",                 VAR_UINT16 | MASTER_VALUE, .config.minmaxUnsigned = { 0, 32000 }, PG_IMU_CONFIG, offsetof(imuConfig_t, dcm_ki) },
    { "small_angle",                VAR_UINT8  | MASTER_VALUE, .config.minmaxUnsigned = { 0, 180 }, PG_IMU_CONFIG, offsetof(imuConfig_t, small_angle) },

// PG_ARMING_CONFIG
    { "auto_disarm_delay",          VAR_UINT8  | MASTER_VALUE, .config.minmaxUnsigned = { 0, 60 }, PG_ARMING_CONFIG, offsetof(armingConfig_t, auto_disarm_delay) },
    { "gyro_cal_on_first_arm",      VAR_UINT8  | MASTER_VALUE | MODE_LOOKUP, .config.lookup = { TABLE_OFF_ON }, PG_ARMING_CONFIG, offsetof(armingConfig_t, gyro_cal_on_first_arm) },


// PG_GPS_CONFIG
#ifdef USE_GPS
    { "gps_provider",               VAR_UINT8  | MASTER_VALUE | MODE_LOOKUP, .config.lookup = { TABLE_GPS_PROVIDER }, PG_GPS_CONFIG, offsetof(gpsConfig_t, provider) },
    { "gps_sbas_mode",              VAR_UINT8  | MASTER_VALUE | MODE_LOOKUP, .config.lookup = { TABLE_GPS_SBAS_MODE }, PG_GPS_CONFIG, offsetof(gpsConfig_t, sbasMode) },
    { "gps_sbas_integrity",         VAR_UINT8  | MASTER_VALUE | MODE_LOOKUP, .config.lookup = { TABLE_OFF_ON }, PG_GPS_CONFIG, offsetof(gpsConfig_t, sbas_integrity) }, 
    { "gps_auto_config",            VAR_UINT8  | MASTER_VALUE | MODE_LOOKUP, .config.lookup = { TABLE_OFF_ON }, PG_GPS_CONFIG, offsetof(gpsConfig_t, autoConfig) },
    { "gps_auto_baud",              VAR_UINT8  | MASTER_VALUE | MODE_LOOKUP, .config.lookup = { TABLE_OFF_ON }, PG_GPS_CONFIG, offsetof(gpsConfig_t, autoBaud) },
    { "gps_ublox_use_galileo",      VAR_UINT8  | MASTER_VALUE | MODE_LOOKUP, .config.lookup = { TABLE_OFF_ON }, PG_GPS_CONFIG, offsetof(gpsConfig_t, gps_ublox_use_galileo) },
    { "gps_ublox_mode",             VAR_UINT8  | MASTER_VALUE | MODE_LOOKUP, .config.lookup = { TABLE_GPS_UBLOX_MODE }, PG_GPS_CONFIG, offsetof(gpsConfig_t, gps_ublox_mode) },
    { "gps_set_home_point_once",    VAR_UINT8  | MASTER_VALUE | MODE_LOOKUP, .config.lookup = { TABLE_OFF_ON }, PG_GPS_CONFIG, offsetof(gpsConfig_t, gps_set_home_point_once) },
    { "gps_use_3d_speed",           VAR_UINT8  | MASTER_VALUE | MODE_LOOKUP, .config.lookup = { TABLE_OFF_ON }, PG_GPS_CONFIG, offsetof(gpsConfig_t, gps_use_3d_speed) },

#ifdef USE_GPS_RESCUE
    // PG_GPS_RESCUE
    { "gps_rescue_angle",           VAR_UINT16 | MASTER_VALUE, .config.minmaxUnsigned = { 0, 200 }, PG_GPS_RESCUE, offsetof(gpsRescueConfig_t, angle) },
    { "gps_rescue_initial_alt",     VAR_UINT16 | MASTER_VALUE, .config.minmaxUnsigned = { 20, 100 }, PG_GPS_RESCUE, offsetof(gpsRescueConfig_t, initialAltitudeM) },
    { "gps_rescue_descent_dist",    VAR_UINT16 | MASTER_VALUE, .config.minmaxUnsigned = { 30, 500 }, PG_GPS_RESCUE, offsetof(gpsRescueConfig_t, descentDistanceM) },
    { "gps_rescue_landing_alt",     VAR_UINT16 | MASTER_VALUE, .config.minmaxUnsigned = { 3, 10 }, PG_GPS_RESCUE, offsetof(gpsRescueConfig_t, targetLandingAltitudeM) },
    { "gps_rescue_landing_dist",    VAR_UINT16 | MASTER_VALUE, .config.minmaxUnsigned = { 5, 15 }, PG_GPS_RESCUE, offsetof(gpsRescueConfig_t, targetLandingDistanceM) },
    { "gps_rescue_ground_speed",    VAR_UINT16 | MASTER_VALUE, .config.minmaxUnsigned = { 30, 3000 }, PG_GPS_RESCUE, offsetof(gpsRescueConfig_t, rescueGroundspeed) },
    { "gps_rescue_throttle_p",      VAR_UINT16 | MASTER_VALUE, .config.minmaxUnsigned = { 0, 500 }, PG_GPS_RESCUE, offsetof(gpsRescueConfig_t, throttleP) },
    { "gps_rescue_throttle_i",      VAR_UINT16 | MASTER_VALUE, .config.minmaxUnsigned = { 0, 500 }, PG_GPS_RESCUE, offsetof(gpsRescueConfig_t, throttleI) },
    { "gps_rescue_throttle_d",      VAR_UINT16 | MASTER_VALUE, .config.minmaxUnsigned = { 0, 500 }, PG_GPS_RESCUE, offsetof(gpsRescueConfig_t, throttleD) },
    { "gps_rescue_velocity_p",      VAR_UINT16 | MASTER_VALUE, .config.minmaxUnsigned = { 0, 500 }, PG_GPS_RESCUE, offsetof(gpsRescueConfig_t, velP) },
    { "gps_rescue_velocity_i",      VAR_UINT16 | MASTER_VALUE, .config.minmaxUnsigned = { 0, 500 }, PG_GPS_RESCUE, offsetof(gpsRescueConfig_t, velI) },
    { "gps_rescue_velocity_d",      VAR_UINT16 | MASTER_VALUE, .config.minmaxUnsigned = { 0, 500 }, PG_GPS_RESCUE, offsetof(gpsRescueConfig_t, velD) },
    { "gps_rescue_yaw_p",           VAR_UINT16 | MASTER_VALUE, .config.minmaxUnsigned = { 0, 500 }, PG_GPS_RESCUE, offsetof(gpsRescueConfig_t, yawP) },

    { "gps_rescue_throttle_min",    VAR_UINT16 | MASTER_VALUE, .config.minmaxUnsigned = { 1000, 2000 }, PG_GPS_RESCUE, offsetof(gpsRescueConfig_t, throttleMin) },
    { "gps_rescue_throttle_max",    VAR_UINT16 | MASTER_VALUE, .config.minmaxUnsigned = { 1000, 2000 }, PG_GPS_RESCUE, offsetof(gpsRescueConfig_t, throttleMax) },
    { "gps_rescue_ascend_rate",     VAR_UINT16 | MASTER_VALUE, .config.minmaxUnsigned = { 100, 2500 }, PG_GPS_RESCUE, offsetof(gpsRescueConfig_t, ascendRate) },
    { "gps_rescue_descend_rate",    VAR_UINT16 | MASTER_VALUE, .config.minmaxUnsigned = { 100, 500 }, PG_GPS_RESCUE, offsetof(gpsRescueConfig_t, descendRate) },
    { "gps_rescue_throttle_hover",  VAR_UINT16 | MASTER_VALUE, .config.minmaxUnsigned = { 1000, 2000 }, PG_GPS_RESCUE, offsetof(gpsRescueConfig_t, throttleHover) },
    { "gps_rescue_sanity_checks",   VAR_UINT8  | MASTER_VALUE | MODE_LOOKUP, .config.lookup = { TABLE_GPS_RESCUE_SANITY_CHECK }, PG_GPS_RESCUE, offsetof(gpsRescueConfig_t, sanityChecks) },
    { "gps_rescue_min_sats",        VAR_UINT8  | MASTER_VALUE, .config.minmaxUnsigned = { 5, 50 }, PG_GPS_RESCUE, offsetof(gpsRescueConfig_t, minSats) },
    { "gps_rescue_min_dth",         VAR_UINT16 | MASTER_VALUE, .config.minmaxUnsigned = { 50, 1000 }, PG_GPS_RESCUE, offsetof(gpsRescueConfig_t, minRescueDth) },
    { "gps_rescue_allow_arming_without_fix", VAR_UINT8  | MASTER_VALUE | MODE_LOOKUP, .config.lookup = { TABLE_OFF_ON }, PG_GPS_RESCUE, offsetof(gpsRescueConfig_t, allowArmingWithoutFix) },
    { "gps_rescue_alt_mode",        VAR_UINT8  | MASTER_VALUE | MODE_LOOKUP, .config.lookup = { TABLE_GPS_RESCUE_ALT_MODE }, PG_GPS_RESCUE, offsetof(gpsRescueConfig_t, altitudeMode) },
#ifdef USE_MAG
    { "gps_rescue_use_mag",         VAR_UINT8  | MASTER_VALUE | MODE_LOOKUP, .config.lookup = { TABLE_OFF_ON }, PG_GPS_RESCUE, offsetof(gpsRescueConfig_t, useMag) },
#endif
#endif
#endif

    { "deadband",                   VAR_UINT8  | MASTER_VALUE, .config.minmaxUnsigned = { 0, 32 }, PG_RC_CONTROLS_CONFIG, offsetof(rcControlsConfig_t, deadband) },
    { "yaw_deadband",               VAR_UINT8  | MASTER_VALUE, .config.minmaxUnsigned = { 0, 100 }, PG_RC_CONTROLS_CONFIG, offsetof(rcControlsConfig_t, yaw_deadband) },
    { "yaw_control_reversed",       VAR_INT8   | MASTER_VALUE | MODE_LOOKUP, .config.lookup = { TABLE_OFF_ON }, PG_RC_CONTROLS_CONFIG, offsetof(rcControlsConfig_t, yaw_control_reversed) },

// PG_PID_CONFIG
    { "pid_process_denom",          VAR_UINT8  | MASTER_VALUE,  .config.minmaxUnsigned = { 1, MAX_PID_PROCESS_DENOM }, PG_PID_CONFIG, offsetof(pidConfig_t, pid_process_denom) },
#ifdef USE_RUNAWAY_TAKEOFF
    { "runaway_takeoff_prevention", VAR_UINT8  | MODE_LOOKUP,  .config.lookup = { TABLE_OFF_ON }, PG_PID_CONFIG, offsetof(pidConfig_t, runaway_takeoff_prevention) },    // enables/disables runaway takeoff prevention
    { "runaway_takeoff_deactivate_delay",  VAR_UINT16  | MASTER_VALUE, .config.minmaxUnsigned = { 100, 1000 }, PG_PID_CONFIG, offsetof(pidConfig_t, runaway_takeoff_deactivate_delay) },           // deactivate time in ms
    { "runaway_takeoff_deactivate_throttle_percent",  VAR_UINT8  | MASTER_VALUE, .config.minmaxUnsigned = { 0, 100 }, PG_PID_CONFIG, offsetof(pidConfig_t, runaway_takeoff_deactivate_throttle) }, // minimum throttle percentage during deactivation phase
#endif

// PG_PID_PROFILE
#ifdef USE_PROFILE_NAMES
    { "profile_name",               VAR_UINT8  | PROFILE_VALUE | MODE_STRING, .config.string = { 1, MAX_PROFILE_NAME_LENGTH, STRING_FLAGS_NONE }, PG_PID_PROFILE, offsetof(pidProfile_t, profileName) },
#endif
#ifdef USE_DYN_LPF
    { "dyn_lpf_dterm_min_hz",       VAR_UINT16 | PROFILE_VALUE, .config.minmaxUnsigned = { 0, 1000 }, PG_PID_PROFILE, offsetof(pidProfile_t, dyn_lpf_dterm_min_hz) },
    { "dyn_lpf_dterm_max_hz",       VAR_UINT16 | PROFILE_VALUE, .config.minmaxUnsigned = { 0, 1000 }, PG_PID_PROFILE, offsetof(pidProfile_t, dyn_lpf_dterm_max_hz) },
    { "dyn_lpf_dterm_curve_expo",   VAR_UINT8  | PROFILE_VALUE, .config.minmaxUnsigned = { 0, 10 }, PG_PID_PROFILE, offsetof(pidProfile_t, dyn_lpf_curve_expo) },
#endif
    { "dterm_lowpass_type",         VAR_UINT8  | PROFILE_VALUE | MODE_LOOKUP, .config.lookup = { TABLE_DTERM_LOWPASS_TYPE }, PG_PID_PROFILE, offsetof(pidProfile_t, dterm_filter_type) },
    { "dterm_lowpass_hz",           VAR_INT16  | PROFILE_VALUE, .config.minmax = { 0, FILTER_FREQUENCY_MAX }, PG_PID_PROFILE, offsetof(pidProfile_t, dterm_lowpass_hz) },
    { "dterm_lowpass2_type",        VAR_UINT8  | PROFILE_VALUE | MODE_LOOKUP, .config.lookup = { TABLE_DTERM_LOWPASS_TYPE }, PG_PID_PROFILE, offsetof(pidProfile_t, dterm_filter2_type) },
    { "dterm_lowpass2_hz",          VAR_INT16  | PROFILE_VALUE, .config.minmax = { 0, FILTER_FREQUENCY_MAX }, PG_PID_PROFILE, offsetof(pidProfile_t, dterm_lowpass2_hz) },
    { "dterm_notch_hz",             VAR_UINT16 | PROFILE_VALUE, .config.minmaxUnsigned = { 0, FILTER_FREQUENCY_MAX }, PG_PID_PROFILE, offsetof(pidProfile_t, dterm_notch_hz) },
    { "dterm_notch_cutoff",         VAR_UINT16 | PROFILE_VALUE, .config.minmaxUnsigned = { 0, FILTER_FREQUENCY_MAX }, PG_PID_PROFILE, offsetof(pidProfile_t, dterm_notch_cutoff) },
    { "vbat_pid_gain",              VAR_UINT8  | PROFILE_VALUE | MODE_LOOKUP, .config.lookup = { TABLE_OFF_ON }, PG_PID_PROFILE, offsetof(pidProfile_t, vbatPidCompensation) },
#if defined(USE_BATTERY_VOLTAGE_SAG_COMPENSATION)
    { "vbat_sag_compensation",      VAR_UINT8  | PROFILE_VALUE, .config.minmaxUnsigned = { 0, 150 }, PG_PID_PROFILE, offsetof(pidProfile_t, vbat_sag_compensation) },
#endif
    { "pid_at_min_throttle",        VAR_UINT8  | PROFILE_VALUE | MODE_LOOKUP, .config.lookup = { TABLE_OFF_ON }, PG_PID_PROFILE, offsetof(pidProfile_t, pidAtMinThrottle) },
    { "anti_gravity_mode",          VAR_UINT8  | PROFILE_VALUE | MODE_LOOKUP, .config.lookup = { TABLE_ANTI_GRAVITY_MODE }, PG_PID_PROFILE, offsetof(pidProfile_t, antiGravityMode) },
    { "anti_gravity_threshold",     VAR_UINT16 | PROFILE_VALUE, .config.minmaxUnsigned = { 20, 1000 }, PG_PID_PROFILE, offsetof(pidProfile_t, itermThrottleThreshold) },
    { "anti_gravity_gain",          VAR_UINT16 | PROFILE_VALUE, .config.minmaxUnsigned = { ITERM_ACCELERATOR_GAIN_OFF, ITERM_ACCELERATOR_GAIN_MAX }, PG_PID_PROFILE, offsetof(pidProfile_t, itermAcceleratorGain) },
    { "feedforward_transition",     VAR_UINT8  | PROFILE_VALUE, .config.minmaxUnsigned = { 0, 100 }, PG_PID_PROFILE, offsetof(pidProfile_t, feedForwardTransition) },
    { "acc_limit_yaw",              VAR_UINT16 | PROFILE_VALUE, .config.minmaxUnsigned = { 0, 500 }, PG_PID_PROFILE, offsetof(pidProfile_t, yawRateAccelLimit) },
    { "acc_limit",                  VAR_UINT16 | PROFILE_VALUE, .config.minmaxUnsigned = { 0, 500 }, PG_PID_PROFILE, offsetof(pidProfile_t, rateAccelLimit) },
    { "crash_dthreshold",           VAR_UINT16 | PROFILE_VALUE, .config.minmaxUnsigned = { 10, 2000 }, PG_PID_PROFILE, offsetof(pidProfile_t, crash_dthreshold) },
    { "crash_gthreshold",           VAR_UINT16 | PROFILE_VALUE, .config.minmaxUnsigned = { 100, 2000 }, PG_PID_PROFILE, offsetof(pidProfile_t, crash_gthreshold) },
    { "crash_setpoint_threshold",   VAR_UINT16 | PROFILE_VALUE, .config.minmaxUnsigned = { 50, 2000 }, PG_PID_PROFILE, offsetof(pidProfile_t, crash_setpoint_threshold) },
    { "crash_time",                 VAR_UINT16 | PROFILE_VALUE, .config.minmaxUnsigned = { 100, 5000 }, PG_PID_PROFILE, offsetof(pidProfile_t, crash_time) },
    { "crash_delay",                VAR_UINT16 | PROFILE_VALUE, .config.minmaxUnsigned = { 0, 500 }, PG_PID_PROFILE, offsetof(pidProfile_t, crash_delay) },
    { "crash_recovery_angle",       VAR_UINT8  | PROFILE_VALUE, .config.minmaxUnsigned = { 5, 30 }, PG_PID_PROFILE, offsetof(pidProfile_t, crash_recovery_angle) },
    { "crash_recovery_rate",        VAR_UINT8  | PROFILE_VALUE, .config.minmaxUnsigned = { 50, 255 }, PG_PID_PROFILE, offsetof(pidProfile_t, crash_recovery_rate) },
    { "crash_limit_yaw",            VAR_UINT16 | PROFILE_VALUE, .config.minmaxUnsigned = { 0, 1000 }, PG_PID_PROFILE, offsetof(pidProfile_t, crash_limit_yaw) },
    { "crash_recovery",             VAR_UINT8  | PROFILE_VALUE | MODE_LOOKUP, .config.lookup = { TABLE_CRASH_RECOVERY }, PG_PID_PROFILE, offsetof(pidProfile_t, crash_recovery) },

    { "iterm_rotation",             VAR_UINT8  | PROFILE_VALUE | MODE_LOOKUP, .config.lookup = { TABLE_OFF_ON }, PG_PID_PROFILE, offsetof(pidProfile_t, iterm_rotation) },
#if defined(USE_ITERM_RELAX)
    { "iterm_relax",                VAR_UINT8  | PROFILE_VALUE | MODE_LOOKUP, .config.lookup = { TABLE_ITERM_RELAX }, PG_PID_PROFILE, offsetof(pidProfile_t, iterm_relax) },
    { "iterm_relax_type",           VAR_UINT8  | PROFILE_VALUE | MODE_LOOKUP, .config.lookup = { TABLE_ITERM_RELAX_TYPE }, PG_PID_PROFILE, offsetof(pidProfile_t, iterm_relax_type) },
    { "iterm_relax_cutoff",         VAR_UINT8  | PROFILE_VALUE, .config.minmaxUnsigned = { 1, 50 }, PG_PID_PROFILE, offsetof(pidProfile_t, iterm_relax_cutoff) },
#endif
    { "iterm_windup",               VAR_UINT8  | PROFILE_VALUE, .config.minmaxUnsigned = { 30, 100 }, PG_PID_PROFILE, offsetof(pidProfile_t, itermWindupPointPercent) },
    { "iterm_limit",                VAR_UINT16 | PROFILE_VALUE, .config.minmaxUnsigned = { 0, 500 }, PG_PID_PROFILE, offsetof(pidProfile_t, itermLimit) },
    { "pidsum_limit",               VAR_UINT16 | PROFILE_VALUE, .config.minmaxUnsigned = { PIDSUM_LIMIT_MIN, PIDSUM_LIMIT_MAX }, PG_PID_PROFILE, offsetof(pidProfile_t, pidSumLimit) },
    { "pidsum_limit_yaw",           VAR_UINT16 | PROFILE_VALUE, .config.minmaxUnsigned = { PIDSUM_LIMIT_MIN, PIDSUM_LIMIT_MAX }, PG_PID_PROFILE, offsetof(pidProfile_t, pidSumLimitYaw) },
    { "yaw_lowpass_hz",             VAR_UINT16 | PROFILE_VALUE, .config.minmaxUnsigned = { 0, 500 }, PG_PID_PROFILE, offsetof(pidProfile_t, yaw_lowpass_hz) },

#if defined(USE_THROTTLE_BOOST)
    { "throttle_boost",             VAR_UINT8 | PROFILE_VALUE,  .config.minmaxUnsigned = { 0, 100 }, PG_PID_PROFILE, offsetof(pidProfile_t, throttle_boost) },
    { "throttle_boost_cutoff",      VAR_UINT8 | PROFILE_VALUE,  .config.minmaxUnsigned = { 5, 50 }, PG_PID_PROFILE, offsetof(pidProfile_t, throttle_boost_cutoff) },
#endif

#ifdef USE_ACRO_TRAINER
    { "acro_trainer_angle_limit",   VAR_UINT8  | PROFILE_VALUE, .config.minmaxUnsigned = { 10, 80 }, PG_PID_PROFILE, offsetof(pidProfile_t, acro_trainer_angle_limit) },
    { "acro_trainer_lookahead_ms",  VAR_UINT16 | PROFILE_VALUE, .config.minmaxUnsigned = { 10, 200 }, PG_PID_PROFILE, offsetof(pidProfile_t, acro_trainer_lookahead_ms) },
    { "acro_trainer_debug_axis",    VAR_UINT8  | PROFILE_VALUE | MODE_LOOKUP, .config.lookup = { TABLE_ACRO_TRAINER_DEBUG }, PG_PID_PROFILE, offsetof(pidProfile_t, acro_trainer_debug_axis) },
    { "acro_trainer_gain",          VAR_UINT8  | PROFILE_VALUE, .config.minmaxUnsigned = { 25, 255 }, PG_PID_PROFILE, offsetof(pidProfile_t, acro_trainer_gain) },
#endif // USE_ACRO_TRAINER

    { "p_pitch",                    VAR_UINT8  | PROFILE_VALUE, .config.minmaxUnsigned = { 0, 200 }, PG_PID_PROFILE, offsetof(pidProfile_t, pid[PID_PITCH].P) },
    { "i_pitch",                    VAR_UINT8  | PROFILE_VALUE, .config.minmaxUnsigned = { 0, 200 }, PG_PID_PROFILE, offsetof(pidProfile_t, pid[PID_PITCH].I) },
    { "d_pitch",                    VAR_UINT8  | PROFILE_VALUE, .config.minmaxUnsigned = { 0, 200 }, PG_PID_PROFILE, offsetof(pidProfile_t, pid[PID_PITCH].D) },
    { "f_pitch",                    VAR_UINT16 | PROFILE_VALUE, .config.minmaxUnsigned = { 0, 2000 },PG_PID_PROFILE, offsetof(pidProfile_t, pid[PID_PITCH].F) },
    { "p_roll",                     VAR_UINT8  | PROFILE_VALUE, .config.minmaxUnsigned = { 0, 200 }, PG_PID_PROFILE, offsetof(pidProfile_t, pid[PID_ROLL].P) },
    { "i_roll",                     VAR_UINT8  | PROFILE_VALUE, .config.minmaxUnsigned = { 0, 200 }, PG_PID_PROFILE, offsetof(pidProfile_t, pid[PID_ROLL].I) },
    { "d_roll",                     VAR_UINT8  | PROFILE_VALUE, .config.minmaxUnsigned = { 0, 200 }, PG_PID_PROFILE, offsetof(pidProfile_t, pid[PID_ROLL].D) },
    { "f_roll",                     VAR_UINT16 | PROFILE_VALUE, .config.minmaxUnsigned = { 0, 2000 },PG_PID_PROFILE, offsetof(pidProfile_t, pid[PID_ROLL].F) },
    { "p_yaw",                      VAR_UINT8  | PROFILE_VALUE, .config.minmaxUnsigned = { 0, 200 }, PG_PID_PROFILE, offsetof(pidProfile_t, pid[PID_YAW].P) },
    { "i_yaw",                      VAR_UINT8  | PROFILE_VALUE, .config.minmaxUnsigned = { 0, 200 }, PG_PID_PROFILE, offsetof(pidProfile_t, pid[PID_YAW].I) },
    { "d_yaw",                      VAR_UINT8  | PROFILE_VALUE, .config.minmaxUnsigned = { 0, 200 }, PG_PID_PROFILE, offsetof(pidProfile_t, pid[PID_YAW].D) },
    { "f_yaw",                      VAR_UINT16 | PROFILE_VALUE, .config.minmaxUnsigned = { 0, 2000 },PG_PID_PROFILE, offsetof(pidProfile_t, pid[PID_YAW].F) },

    { "angle_level_strength",       VAR_UINT8  | PROFILE_VALUE, .config.minmaxUnsigned = { 0, 200 }, PG_PID_PROFILE, offsetof(pidProfile_t, pid[PID_LEVEL].P) },
    { "horizon_level_strength",     VAR_UINT8  | PROFILE_VALUE, .config.minmaxUnsigned = { 0, 200 }, PG_PID_PROFILE, offsetof(pidProfile_t, pid[PID_LEVEL].I) },
    { "horizon_transition",         VAR_UINT8  | PROFILE_VALUE, .config.minmaxUnsigned = { 0, 200 }, PG_PID_PROFILE, offsetof(pidProfile_t, pid[PID_LEVEL].D) },

    { "level_limit",                VAR_UINT8  | PROFILE_VALUE, .config.minmaxUnsigned = { 10, 90 }, PG_PID_PROFILE, offsetof(pidProfile_t, levelAngleLimit) },

    { "horizon_tilt_effect",        VAR_UINT8  | PROFILE_VALUE, .config.minmaxUnsigned = { 0,  250 }, PG_PID_PROFILE, offsetof(pidProfile_t, horizon_tilt_effect) },
    { "horizon_tilt_expert_mode",   VAR_UINT8  | PROFILE_VALUE | MODE_LOOKUP, .config.lookup = { TABLE_OFF_ON }, PG_PID_PROFILE, offsetof(pidProfile_t, horizon_tilt_expert_mode) },

#if defined(USE_ABSOLUTE_CONTROL)
    { "abs_control_gain",           VAR_UINT8 | PROFILE_VALUE,  .config.minmaxUnsigned = { 0, 20 }, PG_PID_PROFILE, offsetof(pidProfile_t, abs_control_gain) },
    { "abs_control_limit",          VAR_UINT8 | PROFILE_VALUE,  .config.minmaxUnsigned = { 10, 255 }, PG_PID_PROFILE, offsetof(pidProfile_t, abs_control_limit) },
    { "abs_control_error_limit",    VAR_UINT8 | PROFILE_VALUE,  .config.minmaxUnsigned = { 1, 45 }, PG_PID_PROFILE, offsetof(pidProfile_t, abs_control_error_limit) },
    { "abs_control_cutoff",         VAR_UINT8 | PROFILE_VALUE,  .config.minmaxUnsigned = { 1, 45 }, PG_PID_PROFILE, offsetof(pidProfile_t, abs_control_cutoff) },
#endif

#ifdef USE_INTEGRATED_YAW_CONTROL
    { "use_integrated_yaw",         VAR_UINT8  | PROFILE_VALUE | MODE_LOOKUP, .config.lookup = {TABLE_OFF_ON }, PG_PID_PROFILE, offsetof(pidProfile_t, use_integrated_yaw) },
    { "integrated_yaw_relax",       VAR_UINT8  | PROFILE_VALUE, .config.minmaxUnsigned = { 0, 255 }, PG_PID_PROFILE, offsetof(pidProfile_t, integrated_yaw_relax) },
#endif

#ifdef USE_D_MIN
    { "d_min_roll",                 VAR_UINT8 | PROFILE_VALUE,  .config.minmaxUnsigned = { 0, 100 }, PG_PID_PROFILE, offsetof(pidProfile_t, d_min[FD_ROLL]) },
    { "d_min_pitch",                VAR_UINT8 | PROFILE_VALUE,  .config.minmaxUnsigned = { 0, 100 }, PG_PID_PROFILE, offsetof(pidProfile_t, d_min[FD_PITCH]) },
    { "d_min_yaw",                  VAR_UINT8 | PROFILE_VALUE,  .config.minmaxUnsigned = { 0, 100 }, PG_PID_PROFILE, offsetof(pidProfile_t, d_min[FD_YAW]) },
    { "d_min_boost_gain",           VAR_UINT8 | PROFILE_VALUE,  .config.minmaxUnsigned = { 0, 100 }, PG_PID_PROFILE, offsetof(pidProfile_t, d_min_gain) },
    { "d_min_advance",              VAR_UINT8 | PROFILE_VALUE,  .config.minmaxUnsigned = { 0, 200 }, PG_PID_PROFILE, offsetof(pidProfile_t, d_min_advance) },
#endif

    { "motor_output_limit",         VAR_UINT8 | PROFILE_VALUE,  .config.minmaxUnsigned = { MOTOR_OUTPUT_LIMIT_PERCENT_MIN, MOTOR_OUTPUT_LIMIT_PERCENT_MAX }, PG_PID_PROFILE, offsetof(pidProfile_t, motor_output_limit) },
    { "auto_profile_cell_count",    VAR_INT8 | PROFILE_VALUE,  .config.minmax = { AUTO_PROFILE_CELL_COUNT_CHANGE, MAX_AUTO_DETECT_CELL_COUNT }, PG_PID_PROFILE, offsetof(pidProfile_t, auto_profile_cell_count) },

#ifdef USE_LAUNCH_CONTROL
    { "launch_control_mode",        VAR_UINT8  | PROFILE_VALUE | MODE_LOOKUP, .config.lookup = { TABLE_LAUNCH_CONTROL_MODE }, PG_PID_PROFILE, offsetof(pidProfile_t, launchControlMode) },
    { "launch_trigger_allow_reset", VAR_UINT8  | PROFILE_VALUE | MODE_LOOKUP, .config.lookup = { TABLE_OFF_ON }, PG_PID_PROFILE, offsetof(pidProfile_t, launchControlAllowTriggerReset) },
    { "launch_trigger_throttle_percent", VAR_UINT8 | PROFILE_VALUE,  .config.minmaxUnsigned = { 0, LAUNCH_CONTROL_THROTTLE_TRIGGER_MAX }, PG_PID_PROFILE, offsetof(pidProfile_t, launchControlThrottlePercent) },
    { "launch_angle_limit",         VAR_UINT8 | PROFILE_VALUE,  .config.minmaxUnsigned = { 0, 80 }, PG_PID_PROFILE, offsetof(pidProfile_t, launchControlAngleLimit) },
    { "launch_control_gain",        VAR_UINT8 | PROFILE_VALUE,  .config.minmaxUnsigned = { 0, 200 }, PG_PID_PROFILE, offsetof(pidProfile_t, launchControlGain) },
#endif

#ifdef USE_THRUST_LINEARIZATION
    { "thrust_linear",              VAR_UINT8 | MASTER_VALUE, .config.minmaxUnsigned = { 0, 100 }, PG_PID_PROFILE, offsetof(pidProfile_t, thrustLinearization) },
#endif
#ifdef USE_AIRMODE_LPF
    { "transient_throttle_limit",   VAR_UINT8 | MASTER_VALUE, .config.minmax = { 0, 30 }, PG_PID_PROFILE, offsetof(pidProfile_t, transient_throttle_limit) },
#endif
#ifdef USE_INTERPOLATED_SP
    { "ff_interpolate_sp",          VAR_UINT8 | PROFILE_VALUE | MODE_LOOKUP, .config.lookup = {TABLE_INTERPOLATED_SP}, PG_PID_PROFILE, offsetof(pidProfile_t, ff_interpolate_sp) },
    { "ff_spike_limit",             VAR_UINT8 | PROFILE_VALUE, .config.minmaxUnsigned = {0, 255}, PG_PID_PROFILE, offsetof(pidProfile_t, ff_spike_limit) },
    { "ff_max_rate_limit",          VAR_UINT8 | PROFILE_VALUE, .config.minmaxUnsigned = {0, 150}, PG_PID_PROFILE, offsetof(pidProfile_t, ff_max_rate_limit) },
    { "ff_smooth_factor",           VAR_UINT8 | PROFILE_VALUE, .config.minmaxUnsigned = {0, 75}, PG_PID_PROFILE, offsetof(pidProfile_t, ff_smooth_factor) },
#endif
    { "ff_boost",                   VAR_UINT8 | PROFILE_VALUE,  .config.minmaxUnsigned = { 0, 50 }, PG_PID_PROFILE, offsetof(pidProfile_t, ff_boost) },

#ifdef USE_DYN_IDLE
    { "idle_min_rpm",               VAR_UINT8 | PROFILE_VALUE, .config.minmaxUnsigned = { 0, 100 }, PG_PID_PROFILE, offsetof(pidProfile_t, idle_min_rpm) },
    { "idle_adjustment_speed",      VAR_UINT8 | PROFILE_VALUE, .config.minmaxUnsigned = { 25, 200 }, PG_PID_PROFILE, offsetof(pidProfile_t, idle_adjustment_speed) },
    { "idle_p",                     VAR_UINT8 | PROFILE_VALUE, .config.minmaxUnsigned = { 10, 200 }, PG_PID_PROFILE, offsetof(pidProfile_t, idle_p) },
    { "idle_pid_limit",             VAR_UINT8 | PROFILE_VALUE, .config.minmaxUnsigned = { 10, 255 }, PG_PID_PROFILE, offsetof(pidProfile_t, idle_pid_limit) },
    { "idle_max_increase",          VAR_UINT8 | PROFILE_VALUE, .config.minmaxUnsigned = { 0, 255 }, PG_PID_PROFILE, offsetof(pidProfile_t, idle_max_increase) },
#endif
    { "level_race_mode",            VAR_UINT8 | PROFILE_VALUE | MODE_LOOKUP, .config.lookup = { TABLE_OFF_ON }, PG_PID_PROFILE, offsetof(pidProfile_t, level_race_mode) },

// PG_TELEMETRY_CONFIG
#ifdef USE_TELEMETRY
    { "tlm_inverted",               VAR_UINT8  | MASTER_VALUE | MODE_LOOKUP, .config.lookup = { TABLE_OFF_ON }, PG_TELEMETRY_CONFIG, offsetof(telemetryConfig_t, telemetry_inverted) },
    { "tlm_halfduplex",             VAR_UINT8  | MASTER_VALUE | MODE_LOOKUP, .config.lookup = { TABLE_OFF_ON }, PG_TELEMETRY_CONFIG, offsetof(telemetryConfig_t, halfDuplex) },
#if defined(USE_TELEMETRY_FRSKY_HUB)
#if defined(USE_GPS)
    { "frsky_default_lat",          VAR_INT16  | MASTER_VALUE, .config.minmax = { -9000, 9000 }, PG_TELEMETRY_CONFIG, offsetof(telemetryConfig_t, gpsNoFixLatitude) },
    { "frsky_default_long",         VAR_INT16  | MASTER_VALUE, .config.minmax = { -18000, 18000 }, PG_TELEMETRY_CONFIG, offsetof(telemetryConfig_t, gpsNoFixLongitude) },
    { "frsky_gps_format",           VAR_UINT8  | MASTER_VALUE, .config.minmaxUnsigned = { 0, FRSKY_FORMAT_NMEA }, PG_TELEMETRY_CONFIG, offsetof(telemetryConfig_t, frsky_coordinate_format) },
    { "frsky_unit",                 VAR_UINT8  | MASTER_VALUE | MODE_LOOKUP, .config.lookup = { TABLE_UNIT }, PG_TELEMETRY_CONFIG, offsetof(telemetryConfig_t, frsky_unit) },
#endif
    { "frsky_vfas_precision",       VAR_UINT8  | MASTER_VALUE, .config.minmaxUnsigned = { FRSKY_VFAS_PRECISION_LOW,  FRSKY_VFAS_PRECISION_HIGH }, PG_TELEMETRY_CONFIG, offsetof(telemetryConfig_t, frsky_vfas_precision) },
#endif // USE_TELEMETRY_FRSKY_HUB
    { "hott_alarm_int",             VAR_UINT8  | MASTER_VALUE, .config.minmaxUnsigned = { 0, 120 }, PG_TELEMETRY_CONFIG, offsetof(telemetryConfig_t, hottAlarmSoundInterval) },
    { "pid_in_tlm",                 VAR_UINT8  | MASTER_VALUE | MODE_LOOKUP, .config.lookup = {TABLE_OFF_ON }, PG_TELEMETRY_CONFIG, offsetof(telemetryConfig_t, pidValuesAsTelemetry) },
    { "report_cell_voltage",        VAR_UINT8  | MASTER_VALUE | MODE_LOOKUP, .config.lookup = { TABLE_OFF_ON }, PG_TELEMETRY_CONFIG, offsetof(telemetryConfig_t, report_cell_voltage) },
#if defined(USE_TELEMETRY_IBUS)
    { "ibus_sensor",                VAR_UINT8  | MASTER_VALUE | MODE_ARRAY, .config.array.length = IBUS_SENSOR_COUNT, PG_TELEMETRY_CONFIG, offsetof(telemetryConfig_t, flysky_sensors)},
#endif
#ifdef USE_TELEMETRY_MAVLINK
    // Support for misusing the heading field in MAVlink to indicate mAh drawn for Connex Prosight OSD
    // Set to 10 to show a tenth of your capacity drawn.
    // Set to $size_of_battery to get a percentage of battery used.
    { "mavlink_mah_as_heading_divisor", VAR_UINT16 | MASTER_VALUE, .config.minmaxUnsigned = { 0, 30000 }, PG_TELEMETRY_CONFIG, offsetof(telemetryConfig_t, mavlink_mah_as_heading_divisor) },
#endif
#ifdef USE_TELEMETRY_SENSORS_DISABLED_DETAILS
    { "telemetry_disabled_voltage",         VAR_UINT32  | MASTER_VALUE | MODE_BITSET, .config.bitpos = LOG2(SENSOR_VOLTAGE),         PG_TELEMETRY_CONFIG, offsetof(telemetryConfig_t, disabledSensors)},
    { "telemetry_disabled_current",         VAR_UINT32  | MASTER_VALUE | MODE_BITSET, .config.bitpos = LOG2(SENSOR_CURRENT),         PG_TELEMETRY_CONFIG, offsetof(telemetryConfig_t, disabledSensors)},
    { "telemetry_disabled_fuel",            VAR_UINT32  | MASTER_VALUE | MODE_BITSET, .config.bitpos = LOG2(SENSOR_FUEL),            PG_TELEMETRY_CONFIG, offsetof(telemetryConfig_t, disabledSensors)},
    { "telemetry_disabled_mode",            VAR_UINT32  | MASTER_VALUE | MODE_BITSET, .config.bitpos = LOG2(SENSOR_MODE),            PG_TELEMETRY_CONFIG, offsetof(telemetryConfig_t, disabledSensors)},
    { "telemetry_disabled_acc_x",           VAR_UINT32  | MASTER_VALUE | MODE_BITSET, .config.bitpos = LOG2(SENSOR_ACC_X),           PG_TELEMETRY_CONFIG, offsetof(telemetryConfig_t, disabledSensors)},
    { "telemetry_disabled_acc_y",           VAR_UINT32  | MASTER_VALUE | MODE_BITSET, .config.bitpos = LOG2(SENSOR_ACC_Y),           PG_TELEMETRY_CONFIG, offsetof(telemetryConfig_t, disabledSensors)},
    { "telemetry_disabled_acc_z",           VAR_UINT32  | MASTER_VALUE | MODE_BITSET, .config.bitpos = LOG2(SENSOR_ACC_Z),           PG_TELEMETRY_CONFIG, offsetof(telemetryConfig_t, disabledSensors)},
    { "telemetry_disabled_pitch",           VAR_UINT32  | MASTER_VALUE | MODE_BITSET, .config.bitpos = LOG2(SENSOR_PITCH),           PG_TELEMETRY_CONFIG, offsetof(telemetryConfig_t, disabledSensors)},
    { "telemetry_disabled_roll",            VAR_UINT32  | MASTER_VALUE | MODE_BITSET, .config.bitpos = LOG2(SENSOR_ROLL),            PG_TELEMETRY_CONFIG, offsetof(telemetryConfig_t, disabledSensors)},
    { "telemetry_disabled_heading",         VAR_UINT32  | MASTER_VALUE | MODE_BITSET, .config.bitpos = LOG2(SENSOR_HEADING),         PG_TELEMETRY_CONFIG, offsetof(telemetryConfig_t, disabledSensors)},
    { "telemetry_disabled_altitude",        VAR_UINT32  | MASTER_VALUE | MODE_BITSET, .config.bitpos = LOG2(SENSOR_ALTITUDE),        PG_TELEMETRY_CONFIG, offsetof(telemetryConfig_t, disabledSensors)},
    { "telemetry_disabled_vario",           VAR_UINT32  | MASTER_VALUE | MODE_BITSET, .config.bitpos = LOG2(SENSOR_VARIO),           PG_TELEMETRY_CONFIG, offsetof(telemetryConfig_t, disabledSensors)},
    { "telemetry_disabled_lat_long",        VAR_UINT32  | MASTER_VALUE | MODE_BITSET, .config.bitpos = LOG2(SENSOR_LAT_LONG),        PG_TELEMETRY_CONFIG, offsetof(telemetryConfig_t, disabledSensors)},
    { "telemetry_disabled_ground_speed",    VAR_UINT32  | MASTER_VALUE | MODE_BITSET, .config.bitpos = LOG2(SENSOR_GROUND_SPEED),    PG_TELEMETRY_CONFIG, offsetof(telemetryConfig_t, disabledSensors)},
    { "telemetry_disabled_distance",        VAR_UINT32  | MASTER_VALUE | MODE_BITSET, .config.bitpos = LOG2(SENSOR_DISTANCE),        PG_TELEMETRY_CONFIG, offsetof(telemetryConfig_t, disabledSensors)},
    { "telemetry_disabled_esc_current",     VAR_UINT32  | MASTER_VALUE | MODE_BITSET, .config.bitpos = LOG2(ESC_SENSOR_CURRENT),     PG_TELEMETRY_CONFIG, offsetof(telemetryConfig_t, disabledSensors)},
    { "telemetry_disabled_esc_voltage",     VAR_UINT32  | MASTER_VALUE | MODE_BITSET, .config.bitpos = LOG2(ESC_SENSOR_VOLTAGE),     PG_TELEMETRY_CONFIG, offsetof(telemetryConfig_t, disabledSensors)},
    { "telemetry_disabled_esc_rpm",         VAR_UINT32  | MASTER_VALUE | MODE_BITSET, .config.bitpos = LOG2(ESC_SENSOR_RPM),         PG_TELEMETRY_CONFIG, offsetof(telemetryConfig_t, disabledSensors)},
    { "telemetry_disabled_esc_temperature", VAR_UINT32  | MASTER_VALUE | MODE_BITSET, .config.bitpos = LOG2(ESC_SENSOR_TEMPERATURE), PG_TELEMETRY_CONFIG, offsetof(telemetryConfig_t, disabledSensors)},
    { "telemetry_disabled_temperature",     VAR_UINT32  | MASTER_VALUE | MODE_BITSET, .config.bitpos = LOG2(SENSOR_TEMPERATURE),     PG_TELEMETRY_CONFIG, offsetof(telemetryConfig_t, disabledSensors)},
#else
    { "telemetry_disabled_sensors", VAR_UINT32 | MASTER_VALUE, .config.u32Max = SENSOR_ALL, PG_TELEMETRY_CONFIG, offsetof(telemetryConfig_t, disabledSensors)},
#endif
#endif // USE_TELEMETRY

// PG_LED_STRIP_CONFIG
#ifdef USE_LED_STRIP
    { "ledstrip_visual_beeper",     VAR_UINT8  | MASTER_VALUE | MODE_LOOKUP, .config.lookup = { TABLE_OFF_ON }, PG_LED_STRIP_CONFIG, offsetof(ledStripConfig_t, ledstrip_visual_beeper) },
    { "ledstrip_visual_beeper_color",VAR_UINT8  | MASTER_VALUE | MODE_LOOKUP, .config.lookup = { TABLE_LEDSTRIP_COLOR }, PG_LED_STRIP_CONFIG, offsetof(ledStripConfig_t, ledstrip_visual_beeper_color) },
    { "ledstrip_grb_rgb",           VAR_UINT8  | MASTER_VALUE | MODE_LOOKUP, .config.lookup = { TABLE_RGB_GRB }, PG_LED_STRIP_CONFIG, offsetof(ledStripConfig_t, ledstrip_grb_rgb) },
    { "ledstrip_profile",           VAR_UINT8  | MASTER_VALUE | MODE_LOOKUP, .config.lookup = { TABLE_LED_PROFILE }, PG_LED_STRIP_CONFIG, offsetof(ledStripConfig_t, ledstrip_profile) },
    { "ledstrip_race_color",        VAR_UINT8  | MASTER_VALUE | MODE_LOOKUP, .config.lookup = { TABLE_LEDSTRIP_COLOR }, PG_LED_STRIP_CONFIG, offsetof(ledStripConfig_t, ledstrip_race_color) },
    { "ledstrip_beacon_color",      VAR_UINT8  | MASTER_VALUE | MODE_LOOKUP, .config.lookup = { TABLE_LEDSTRIP_COLOR }, PG_LED_STRIP_CONFIG, offsetof(ledStripConfig_t, ledstrip_beacon_color) },
    { "ledstrip_beacon_period_ms",  VAR_UINT16 | MASTER_VALUE, .config.minmaxUnsigned = { 50, 10000 }, PG_LED_STRIP_CONFIG, offsetof(ledStripConfig_t, ledstrip_beacon_period_ms) },
    { "ledstrip_beacon_percent",    VAR_UINT8  | MASTER_VALUE, .config.minmaxUnsigned = { 0, 100 }, PG_LED_STRIP_CONFIG, offsetof(ledStripConfig_t, ledstrip_beacon_percent) },
    { "ledstrip_beacon_armed_only", VAR_UINT8  | MASTER_VALUE | MODE_LOOKUP, .config.lookup = { TABLE_OFF_ON }, PG_LED_STRIP_CONFIG, offsetof(ledStripConfig_t, ledstrip_beacon_armed_only) },
#endif

// PG_SDCARD_CONFIG
#ifdef USE_SDCARD
    { "sdcard_detect_inverted",     VAR_UINT8  | HARDWARE_VALUE | MODE_LOOKUP, .config.lookup = { TABLE_OFF_ON }, PG_SDCARD_CONFIG, offsetof(sdcardConfig_t, cardDetectInverted) },
    { "sdcard_mode",                VAR_UINT8  | HARDWARE_VALUE | MODE_LOOKUP, .config.lookup = { TABLE_SDCARD_MODE }, PG_SDCARD_CONFIG, offsetof(sdcardConfig_t, mode) },
#endif
#ifdef USE_SDCARD_SPI
    { "sdcard_dma",                 VAR_UINT8  | MASTER_VALUE | MODE_LOOKUP, .config.lookup = { TABLE_OFF_ON }, PG_SDCARD_CONFIG, offsetof(sdcardConfig_t, useDma) },
    { "sdcard_spi_bus",             VAR_UINT8  | HARDWARE_VALUE, .config.minmaxUnsigned = { 0, SPIDEV_COUNT }, PG_SDCARD_CONFIG, offsetof(sdcardConfig_t, device) },
#endif
#ifdef USE_SDCARD_SDIO
    { "sdio_clk_bypass",            VAR_UINT8  | HARDWARE_VALUE | MODE_LOOKUP, .config.lookup = { TABLE_OFF_ON }, PG_SDIO_CONFIG, offsetof(sdioConfig_t, clockBypass) },
    { "sdio_use_cache",             VAR_UINT8  | HARDWARE_VALUE | MODE_LOOKUP, .config.lookup = { TABLE_OFF_ON }, PG_SDIO_CONFIG, offsetof(sdioConfig_t, useCache) },
    { "sdio_use_4bit_width",        VAR_UINT8  | HARDWARE_VALUE | MODE_LOOKUP, .config.lookup = { TABLE_OFF_ON }, PG_SDIO_CONFIG, offsetof(sdioConfig_t, use4BitWidth) },
#ifdef STM32H7
    { "sdio_device",                VAR_UINT8  | HARDWARE_VALUE, .config.minmaxUnsigned = { 0, SDIODEV_COUNT }, PG_SDIO_CONFIG, offsetof(sdioConfig_t, device) },
#endif
#endif

// PG_OSD_CONFIG
#ifdef USE_OSD
    { "osd_units",                  VAR_UINT8  | MASTER_VALUE | MODE_LOOKUP, .config.lookup = { TABLE_UNIT }, PG_OSD_CONFIG, offsetof(osdConfig_t, units) },

// Please try to keep the OSD warnings in the same order as presented in the Configurator.
// This makes it easier for the user to relate the CLI output as warnings are in the same relative
// position as displayed in the GUI.
    { "osd_warn_arming_disable",    VAR_UINT32  | MASTER_VALUE | MODE_BITSET, .config.bitpos = OSD_WARNING_ARMING_DISABLE,   PG_OSD_CONFIG, offsetof(osdConfig_t, enabledWarnings)},
    { "osd_warn_batt_not_full",     VAR_UINT32  | MASTER_VALUE | MODE_BITSET, .config.bitpos = OSD_WARNING_BATTERY_NOT_FULL, PG_OSD_CONFIG, offsetof(osdConfig_t, enabledWarnings)},
    { "osd_warn_batt_warning",      VAR_UINT32  | MASTER_VALUE | MODE_BITSET, .config.bitpos = OSD_WARNING_BATTERY_WARNING,  PG_OSD_CONFIG, offsetof(osdConfig_t, enabledWarnings)},
    { "osd_warn_batt_critical",     VAR_UINT32  | MASTER_VALUE | MODE_BITSET, .config.bitpos = OSD_WARNING_BATTERY_CRITICAL, PG_OSD_CONFIG, offsetof(osdConfig_t, enabledWarnings)},
    { "osd_warn_visual_beeper",     VAR_UINT32  | MASTER_VALUE | MODE_BITSET, .config.bitpos = OSD_WARNING_VISUAL_BEEPER,    PG_OSD_CONFIG, offsetof(osdConfig_t, enabledWarnings)},
    { "osd_warn_crash_flip",        VAR_UINT32  | MASTER_VALUE | MODE_BITSET, .config.bitpos = OSD_WARNING_CRASH_FLIP,       PG_OSD_CONFIG, offsetof(osdConfig_t, enabledWarnings)},
    { "osd_warn_esc_fail",          VAR_UINT32  | MASTER_VALUE | MODE_BITSET, .config.bitpos = OSD_WARNING_ESC_FAIL,         PG_OSD_CONFIG, offsetof(osdConfig_t, enabledWarnings)},
#ifdef USE_ADC_INTERNAL
    { "osd_warn_core_temp",         VAR_UINT32  | MASTER_VALUE | MODE_BITSET, .config.bitpos = OSD_WARNING_CORE_TEMPERATURE, PG_OSD_CONFIG, offsetof(osdConfig_t, enabledWarnings)},
#endif
#ifdef USE_RC_SMOOTHING_FILTER
    { "osd_warn_rc_smoothing",      VAR_UINT32  | MASTER_VALUE | MODE_BITSET, .config.bitpos = OSD_WARNING_RC_SMOOTHING,     PG_OSD_CONFIG, offsetof(osdConfig_t, enabledWarnings)},
#endif
    { "osd_warn_fail_safe",         VAR_UINT32  | MASTER_VALUE | MODE_BITSET, .config.bitpos = OSD_WARNING_FAIL_SAFE,   PG_OSD_CONFIG, offsetof(osdConfig_t, enabledWarnings)},
#ifdef USE_LAUNCH_CONTROL
    { "osd_warn_launch_control",    VAR_UINT32  | MASTER_VALUE | MODE_BITSET, .config.bitpos = OSD_WARNING_LAUNCH_CONTROL,   PG_OSD_CONFIG, offsetof(osdConfig_t, enabledWarnings)},
#endif
    { "osd_warn_no_gps_rescue",     VAR_UINT32  | MASTER_VALUE | MODE_BITSET, .config.bitpos = OSD_WARNING_GPS_RESCUE_UNAVAILABLE, PG_OSD_CONFIG, offsetof(osdConfig_t, enabledWarnings)},
    { "osd_warn_gps_rescue_disabled", VAR_UINT32  | MASTER_VALUE | MODE_BITSET, .config.bitpos = OSD_WARNING_GPS_RESCUE_DISABLED, PG_OSD_CONFIG, offsetof(osdConfig_t, enabledWarnings)},
    { "osd_warn_rssi",              VAR_UINT32  | MASTER_VALUE | MODE_BITSET, .config.bitpos = OSD_WARNING_RSSI,             PG_OSD_CONFIG, offsetof(osdConfig_t, enabledWarnings)},
#ifdef USE_RX_LINK_QUALITY_INFO
    { "osd_warn_link_quality",      VAR_UINT32  | MASTER_VALUE | MODE_BITSET, .config.bitpos = OSD_WARNING_LINK_QUALITY,     PG_OSD_CONFIG, offsetof(osdConfig_t, enabledWarnings)},
#endif
    { "osd_warn_over_cap",          VAR_UINT32  | MASTER_VALUE | MODE_BITSET, .config.bitpos = OSD_WARNING_OVER_CAP,         PG_OSD_CONFIG, offsetof(osdConfig_t, enabledWarnings)},

    { "osd_rssi_alarm",             VAR_UINT8  | MASTER_VALUE, .config.minmaxUnsigned = { 0, 100 }, PG_OSD_CONFIG, offsetof(osdConfig_t, rssi_alarm) },
#ifdef USE_RX_LINK_QUALITY_INFO
    { "osd_link_quality_alarm",     VAR_UINT16  | MASTER_VALUE, .config.minmaxUnsigned = { 0, 100 }, PG_OSD_CONFIG, offsetof(osdConfig_t, link_quality_alarm) },
#endif
#ifdef USE_RX_RSSI_DBM
    { "osd_rssi_dbm_alarm",         VAR_INT16   | MASTER_VALUE, .config.minmaxUnsigned = { CRSF_RSSI_MIN, CRSF_SNR_MAX }, PG_OSD_CONFIG, offsetof(osdConfig_t, rssi_dbm_alarm) },
#endif
    { "osd_cap_alarm",              VAR_UINT16 | MASTER_VALUE, .config.minmaxUnsigned = { 0, 20000 }, PG_OSD_CONFIG, offsetof(osdConfig_t, cap_alarm) },
    { "osd_alt_alarm",              VAR_UINT16 | MASTER_VALUE, .config.minmaxUnsigned = { 0, 10000 }, PG_OSD_CONFIG, offsetof(osdConfig_t, alt_alarm) },
    { "osd_distance_alarm",         VAR_UINT16 | MASTER_VALUE, .config.minmaxUnsigned = { 0, UINT16_MAX }, PG_OSD_CONFIG, offsetof(osdConfig_t, distance_alarm) },
    { "osd_esc_temp_alarm",         VAR_INT8   | MASTER_VALUE, .config.minmax = { INT8_MIN, INT8_MAX }, PG_OSD_CONFIG, offsetof(osdConfig_t, esc_temp_alarm) },
    { "osd_esc_rpm_alarm",          VAR_INT16  | MASTER_VALUE, .config.minmax = { ESC_RPM_ALARM_OFF, INT16_MAX }, PG_OSD_CONFIG, offsetof(osdConfig_t, esc_rpm_alarm) },
    { "osd_esc_current_alarm",      VAR_INT16  | MASTER_VALUE, .config.minmax = { ESC_CURRENT_ALARM_OFF, INT16_MAX }, PG_OSD_CONFIG, offsetof(osdConfig_t, esc_current_alarm) },
#ifdef USE_ADC_INTERNAL
    { "osd_core_temp_alarm",        VAR_UINT8  | MASTER_VALUE, .config.minmaxUnsigned = { 0, UINT8_MAX }, PG_OSD_CONFIG, offsetof(osdConfig_t, core_temp_alarm) },
#endif

    { "osd_ah_max_pit",             VAR_UINT8  | MASTER_VALUE, .config.minmaxUnsigned = { 0, 90 }, PG_OSD_CONFIG, offsetof(osdConfig_t, ahMaxPitch) },
    { "osd_ah_max_rol",             VAR_UINT8  | MASTER_VALUE, .config.minmaxUnsigned = { 0, 90 }, PG_OSD_CONFIG, offsetof(osdConfig_t, ahMaxRoll) },
    { "osd_ah_invert",              VAR_UINT8  | MASTER_VALUE | MODE_LOOKUP, .config.lookup = { TABLE_OFF_ON }, PG_OSD_CONFIG, offsetof(osdConfig_t, ahInvert) },
    { "osd_logo_on_arming",         VAR_UINT8  | MASTER_VALUE | MODE_LOOKUP, .config.lookup = { TABLE_OSD_LOGO_ON_ARMING }, PG_OSD_CONFIG, offsetof(osdConfig_t, logo_on_arming) },
    { "osd_logo_on_arming_duration",VAR_UINT8  | MASTER_VALUE, .config.minmaxUnsigned = { 5, 50 }, PG_OSD_CONFIG, offsetof(osdConfig_t, logo_on_arming_duration) },

    { "osd_tim1",                   VAR_UINT16 | MASTER_VALUE, .config.minmaxUnsigned = { 0, INT16_MAX }, PG_OSD_CONFIG, offsetof(osdConfig_t, timers[OSD_TIMER_1]) },
    { "osd_tim2",                   VAR_UINT16 | MASTER_VALUE, .config.minmaxUnsigned = { 0, INT16_MAX }, PG_OSD_CONFIG, offsetof(osdConfig_t, timers[OSD_TIMER_2]) },

    { "osd_vbat_pos",               VAR_UINT16  | MASTER_VALUE, .config.minmaxUnsigned = { 0, OSD_POSCFG_MAX }, PG_OSD_ELEMENT_CONFIG, offsetof(osdElementConfig_t, item_pos[OSD_MAIN_BATT_VOLTAGE]) },
    { "osd_rssi_pos",               VAR_UINT16  | MASTER_VALUE, .config.minmaxUnsigned = { 0, OSD_POSCFG_MAX }, PG_OSD_ELEMENT_CONFIG, offsetof(osdElementConfig_t, item_pos[OSD_RSSI_VALUE]) },
#ifdef USE_RX_LINK_QUALITY_INFO
    { "osd_link_quality_pos",       VAR_UINT16  | MASTER_VALUE, .config.minmaxUnsigned = { 0, OSD_POSCFG_MAX }, PG_OSD_ELEMENT_CONFIG, offsetof(osdElementConfig_t, item_pos[OSD_LINK_QUALITY]) },
#endif
#ifdef USE_RX_RSSI_DBM
    { "osd_rssi_dbm_pos",           VAR_UINT16  | MASTER_VALUE, .config.minmaxUnsigned = { 0, OSD_POSCFG_MAX }, PG_OSD_ELEMENT_CONFIG, offsetof(osdElementConfig_t, item_pos[OSD_RSSI_DBM_VALUE]) },
#endif
    { "osd_tim_1_pos",              VAR_UINT16  | MASTER_VALUE, .config.minmaxUnsigned = { 0, OSD_POSCFG_MAX }, PG_OSD_ELEMENT_CONFIG, offsetof(osdElementConfig_t, item_pos[OSD_ITEM_TIMER_1]) },
    { "osd_tim_2_pos",              VAR_UINT16  | MASTER_VALUE, .config.minmaxUnsigned = { 0, OSD_POSCFG_MAX }, PG_OSD_ELEMENT_CONFIG, offsetof(osdElementConfig_t, item_pos[OSD_ITEM_TIMER_2]) },
    { "osd_remaining_time_estimate_pos",        VAR_UINT16  | MASTER_VALUE, .config.minmaxUnsigned = { 0, OSD_POSCFG_MAX }, PG_OSD_ELEMENT_CONFIG, offsetof(osdElementConfig_t, item_pos[OSD_REMAINING_TIME_ESTIMATE]) },
    { "osd_flymode_pos",            VAR_UINT16  | MASTER_VALUE, .config.minmaxUnsigned = { 0, OSD_POSCFG_MAX }, PG_OSD_ELEMENT_CONFIG, offsetof(osdElementConfig_t, item_pos[OSD_FLYMODE]) },
    { "osd_anti_gravity_pos",       VAR_UINT16  | MASTER_VALUE, .config.minmaxUnsigned = { 0, OSD_POSCFG_MAX }, PG_OSD_ELEMENT_CONFIG, offsetof(osdElementConfig_t, item_pos[OSD_ANTI_GRAVITY]) },
    { "osd_g_force_pos",            VAR_UINT16  | MASTER_VALUE, .config.minmaxUnsigned = { 0, OSD_POSCFG_MAX }, PG_OSD_ELEMENT_CONFIG, offsetof(osdElementConfig_t, item_pos[OSD_G_FORCE]) },
    { "osd_throttle_pos",           VAR_UINT16  | MASTER_VALUE, .config.minmaxUnsigned = { 0, OSD_POSCFG_MAX }, PG_OSD_ELEMENT_CONFIG, offsetof(osdElementConfig_t, item_pos[OSD_THROTTLE_POS]) },
    { "osd_vtx_channel_pos",        VAR_UINT16  | MASTER_VALUE, .config.minmaxUnsigned = { 0, OSD_POSCFG_MAX }, PG_OSD_ELEMENT_CONFIG, offsetof(osdElementConfig_t, item_pos[OSD_VTX_CHANNEL]) },
    { "osd_crosshairs_pos",         VAR_UINT16  | MASTER_VALUE, .config.minmaxUnsigned = { 0, OSD_POSCFG_MAX }, PG_OSD_ELEMENT_CONFIG, offsetof(osdElementConfig_t, item_pos[OSD_CROSSHAIRS]) },
    { "osd_ah_sbar_pos",            VAR_UINT16  | MASTER_VALUE, .config.minmaxUnsigned = { 0, OSD_POSCFG_MAX }, PG_OSD_ELEMENT_CONFIG, offsetof(osdElementConfig_t, item_pos[OSD_HORIZON_SIDEBARS]) },
    { "osd_ah_pos",                 VAR_UINT16  | MASTER_VALUE, .config.minmaxUnsigned = { 0, OSD_POSCFG_MAX }, PG_OSD_ELEMENT_CONFIG, offsetof(osdElementConfig_t, item_pos[OSD_ARTIFICIAL_HORIZON]) },
    { "osd_current_pos",            VAR_UINT16  | MASTER_VALUE, .config.minmaxUnsigned = { 0, OSD_POSCFG_MAX }, PG_OSD_ELEMENT_CONFIG, offsetof(osdElementConfig_t, item_pos[OSD_CURRENT_DRAW]) },
    { "osd_mah_drawn_pos",          VAR_UINT16  | MASTER_VALUE, .config.minmaxUnsigned = { 0, OSD_POSCFG_MAX }, PG_OSD_ELEMENT_CONFIG, offsetof(osdElementConfig_t, item_pos[OSD_MAH_DRAWN]) },
    { "osd_motor_diag_pos",         VAR_UINT16  | MASTER_VALUE, .config.minmaxUnsigned = { 0, OSD_POSCFG_MAX }, PG_OSD_ELEMENT_CONFIG, offsetof(osdElementConfig_t, item_pos[OSD_MOTOR_DIAG]) },
    { "osd_craft_name_pos",         VAR_UINT16  | MASTER_VALUE, .config.minmaxUnsigned = { 0, OSD_POSCFG_MAX }, PG_OSD_ELEMENT_CONFIG, offsetof(osdElementConfig_t, item_pos[OSD_CRAFT_NAME]) },
    { "osd_display_name_pos",       VAR_UINT16  | MASTER_VALUE, .config.minmaxUnsigned = { 0, OSD_POSCFG_MAX }, PG_OSD_ELEMENT_CONFIG, offsetof(osdElementConfig_t, item_pos[OSD_DISPLAY_NAME]) },
    { "osd_gps_speed_pos",          VAR_UINT16  | MASTER_VALUE, .config.minmaxUnsigned = { 0, OSD_POSCFG_MAX }, PG_OSD_ELEMENT_CONFIG, offsetof(osdElementConfig_t, item_pos[OSD_GPS_SPEED]) },
    { "osd_gps_lon_pos",            VAR_UINT16  | MASTER_VALUE, .config.minmaxUnsigned = { 0, OSD_POSCFG_MAX }, PG_OSD_ELEMENT_CONFIG, offsetof(osdElementConfig_t, item_pos[OSD_GPS_LON]) },
    { "osd_gps_lat_pos",            VAR_UINT16  | MASTER_VALUE, .config.minmaxUnsigned = { 0, OSD_POSCFG_MAX }, PG_OSD_ELEMENT_CONFIG, offsetof(osdElementConfig_t, item_pos[OSD_GPS_LAT]) },
    { "osd_gps_sats_pos",           VAR_UINT16  | MASTER_VALUE, .config.minmaxUnsigned = { 0, OSD_POSCFG_MAX }, PG_OSD_ELEMENT_CONFIG, offsetof(osdElementConfig_t, item_pos[OSD_GPS_SATS]) },
    { "osd_home_dir_pos",           VAR_UINT16  | MASTER_VALUE, .config.minmaxUnsigned = { 0, OSD_POSCFG_MAX }, PG_OSD_ELEMENT_CONFIG, offsetof(osdElementConfig_t, item_pos[OSD_HOME_DIR]) },
    { "osd_home_dist_pos",          VAR_UINT16  | MASTER_VALUE, .config.minmaxUnsigned = { 0, OSD_POSCFG_MAX }, PG_OSD_ELEMENT_CONFIG, offsetof(osdElementConfig_t, item_pos[OSD_HOME_DIST]) },
    { "osd_flight_dist_pos",        VAR_UINT16  | MASTER_VALUE, .config.minmaxUnsigned = { 0, OSD_POSCFG_MAX }, PG_OSD_ELEMENT_CONFIG, offsetof(osdElementConfig_t, item_pos[OSD_FLIGHT_DIST]) },
    { "osd_compass_bar_pos",        VAR_UINT16  | MASTER_VALUE, .config.minmaxUnsigned = { 0, OSD_POSCFG_MAX }, PG_OSD_ELEMENT_CONFIG, offsetof(osdElementConfig_t, item_pos[OSD_COMPASS_BAR]) },
    { "osd_altitude_pos",           VAR_UINT16  | MASTER_VALUE, .config.minmaxUnsigned = { 0, OSD_POSCFG_MAX }, PG_OSD_ELEMENT_CONFIG, offsetof(osdElementConfig_t, item_pos[OSD_ALTITUDE]) },
    { "osd_pid_roll_pos",           VAR_UINT16  | MASTER_VALUE, .config.minmaxUnsigned = { 0, OSD_POSCFG_MAX }, PG_OSD_ELEMENT_CONFIG, offsetof(osdElementConfig_t, item_pos[OSD_ROLL_PIDS]) },
    { "osd_pid_pitch_pos",          VAR_UINT16  | MASTER_VALUE, .config.minmaxUnsigned = { 0, OSD_POSCFG_MAX }, PG_OSD_ELEMENT_CONFIG, offsetof(osdElementConfig_t, item_pos[OSD_PITCH_PIDS]) },
    { "osd_pid_yaw_pos",            VAR_UINT16  | MASTER_VALUE, .config.minmaxUnsigned = { 0, OSD_POSCFG_MAX }, PG_OSD_ELEMENT_CONFIG, offsetof(osdElementConfig_t, item_pos[OSD_YAW_PIDS]) },
    { "osd_debug_pos",              VAR_UINT16  | MASTER_VALUE, .config.minmaxUnsigned = { 0, OSD_POSCFG_MAX }, PG_OSD_ELEMENT_CONFIG, offsetof(osdElementConfig_t, item_pos[OSD_DEBUG]) },
    { "osd_power_pos",              VAR_UINT16  | MASTER_VALUE, .config.minmaxUnsigned = { 0, OSD_POSCFG_MAX }, PG_OSD_ELEMENT_CONFIG, offsetof(osdElementConfig_t, item_pos[OSD_POWER]) },
    { "osd_pidrate_profile_pos",    VAR_UINT16  | MASTER_VALUE, .config.minmaxUnsigned = { 0, OSD_POSCFG_MAX }, PG_OSD_ELEMENT_CONFIG, offsetof(osdElementConfig_t, item_pos[OSD_PIDRATE_PROFILE]) },
    { "osd_warnings_pos",           VAR_UINT16  | MASTER_VALUE, .config.minmaxUnsigned = { 0, OSD_POSCFG_MAX }, PG_OSD_ELEMENT_CONFIG, offsetof(osdElementConfig_t, item_pos[OSD_WARNINGS]) },
    { "osd_avg_cell_voltage_pos",   VAR_UINT16  | MASTER_VALUE, .config.minmaxUnsigned = { 0, OSD_POSCFG_MAX }, PG_OSD_ELEMENT_CONFIG, offsetof(osdElementConfig_t, item_pos[OSD_AVG_CELL_VOLTAGE]) },
    { "osd_pit_ang_pos",            VAR_UINT16  | MASTER_VALUE, .config.minmaxUnsigned = { 0, OSD_POSCFG_MAX }, PG_OSD_ELEMENT_CONFIG, offsetof(osdElementConfig_t, item_pos[OSD_PITCH_ANGLE]) },
    { "osd_rol_ang_pos",            VAR_UINT16  | MASTER_VALUE, .config.minmaxUnsigned = { 0, OSD_POSCFG_MAX }, PG_OSD_ELEMENT_CONFIG, offsetof(osdElementConfig_t, item_pos[OSD_ROLL_ANGLE]) },
    { "osd_battery_usage_pos",      VAR_UINT16  | MASTER_VALUE, .config.minmaxUnsigned = { 0, OSD_POSCFG_MAX }, PG_OSD_ELEMENT_CONFIG, offsetof(osdElementConfig_t, item_pos[OSD_MAIN_BATT_USAGE]) },
    { "osd_disarmed_pos",           VAR_UINT16  | MASTER_VALUE, .config.minmaxUnsigned = { 0, OSD_POSCFG_MAX }, PG_OSD_ELEMENT_CONFIG, offsetof(osdElementConfig_t, item_pos[OSD_DISARMED]) },
    { "osd_nheading_pos",           VAR_UINT16  | MASTER_VALUE, .config.minmaxUnsigned = { 0, OSD_POSCFG_MAX }, PG_OSD_ELEMENT_CONFIG, offsetof(osdElementConfig_t, item_pos[OSD_NUMERICAL_HEADING]) },
#ifdef USE_VARIO
    { "osd_nvario_pos",             VAR_UINT16  | MASTER_VALUE, .config.minmaxUnsigned = { 0, OSD_POSCFG_MAX }, PG_OSD_ELEMENT_CONFIG, offsetof(osdElementConfig_t, item_pos[OSD_NUMERICAL_VARIO]) },
#endif
    { "osd_esc_tmp_pos",            VAR_UINT16  | MASTER_VALUE, .config.minmaxUnsigned = { 0, OSD_POSCFG_MAX }, PG_OSD_ELEMENT_CONFIG, offsetof(osdElementConfig_t, item_pos[OSD_ESC_TMP]) },
    { "osd_esc_rpm_pos",            VAR_UINT16  | MASTER_VALUE, .config.minmaxUnsigned = { 0, OSD_POSCFG_MAX }, PG_OSD_ELEMENT_CONFIG, offsetof(osdElementConfig_t, item_pos[OSD_ESC_RPM]) },
    { "osd_esc_rpm_freq_pos",       VAR_UINT16  | MASTER_VALUE, .config.minmaxUnsigned = { 0, OSD_POSCFG_MAX }, PG_OSD_ELEMENT_CONFIG, offsetof(osdElementConfig_t, item_pos[OSD_ESC_RPM_FREQ]) },
    { "osd_rtc_date_time_pos",      VAR_UINT16  | MASTER_VALUE, .config.minmaxUnsigned = { 0, OSD_POSCFG_MAX }, PG_OSD_ELEMENT_CONFIG, offsetof(osdElementConfig_t, item_pos[OSD_RTC_DATETIME]) },
    { "osd_adjustment_range_pos",   VAR_UINT16  | MASTER_VALUE, .config.minmaxUnsigned = { 0, OSD_POSCFG_MAX }, PG_OSD_ELEMENT_CONFIG, offsetof(osdElementConfig_t, item_pos[OSD_ADJUSTMENT_RANGE]) },
    { "osd_flip_arrow_pos",         VAR_UINT16  | MASTER_VALUE, .config.minmaxUnsigned = { 0, OSD_POSCFG_MAX }, PG_OSD_ELEMENT_CONFIG, offsetof(osdElementConfig_t, item_pos[OSD_FLIP_ARROW]) },
#ifdef USE_ADC_INTERNAL
    { "osd_core_temp_pos",          VAR_UINT16  | MASTER_VALUE, .config.minmaxUnsigned = { 0, OSD_POSCFG_MAX }, PG_OSD_ELEMENT_CONFIG, offsetof(osdElementConfig_t, item_pos[OSD_CORE_TEMPERATURE]) },
#endif
#ifdef USE_BLACKBOX
    { "osd_log_status_pos",         VAR_UINT16  | MASTER_VALUE, .config.minmaxUnsigned = { 0, OSD_POSCFG_MAX }, PG_OSD_ELEMENT_CONFIG, offsetof(osdElementConfig_t, item_pos[OSD_LOG_STATUS]) },
#endif

#ifdef USE_OSD_STICK_OVERLAY
    { "osd_stick_overlay_left_pos",    VAR_UINT16  | MASTER_VALUE, .config.minmaxUnsigned = { 0, OSD_POSCFG_MAX }, PG_OSD_ELEMENT_CONFIG, offsetof(osdElementConfig_t, item_pos[OSD_STICK_OVERLAY_LEFT]) },
    { "osd_stick_overlay_right_pos",   VAR_UINT16  | MASTER_VALUE, .config.minmaxUnsigned = { 0, OSD_POSCFG_MAX }, PG_OSD_ELEMENT_CONFIG, offsetof(osdElementConfig_t, item_pos[OSD_STICK_OVERLAY_RIGHT]) },

    { "osd_stick_overlay_radio_mode",  VAR_UINT8   | MASTER_VALUE, .config.minmaxUnsigned = { 1, 4 }, PG_OSD_CONFIG, offsetof(osdConfig_t, overlay_radio_mode) },
#endif

#ifdef USE_PROFILE_NAMES
    { "osd_rate_profile_name_pos",  VAR_UINT16  | MASTER_VALUE, .config.minmaxUnsigned = { 0, OSD_POSCFG_MAX }, PG_OSD_ELEMENT_CONFIG, offsetof(osdElementConfig_t, item_pos[OSD_RATE_PROFILE_NAME]) },
    { "osd_pid_profile_name_pos",   VAR_UINT16  | MASTER_VALUE, .config.minmaxUnsigned = { 0, OSD_POSCFG_MAX }, PG_OSD_ELEMENT_CONFIG, offsetof(osdElementConfig_t, item_pos[OSD_PID_PROFILE_NAME]) },
#endif

#ifdef USE_OSD_PROFILES
    { "osd_profile_name_pos",   VAR_UINT16  | MASTER_VALUE, .config.minmaxUnsigned = { 0, OSD_POSCFG_MAX }, PG_OSD_ELEMENT_CONFIG, offsetof(osdElementConfig_t, item_pos[OSD_PROFILE_NAME]) },
#endif

    { "osd_rcchannels_pos",     VAR_UINT16  | MASTER_VALUE, .config.minmaxUnsigned = { 0, OSD_POSCFG_MAX }, PG_OSD_ELEMENT_CONFIG, offsetof(osdElementConfig_t, item_pos[OSD_RC_CHANNELS]) },
    { "osd_camera_frame_pos",   VAR_UINT16  | MASTER_VALUE, .config.minmaxUnsigned = { 0, OSD_POSCFG_MAX }, PG_OSD_ELEMENT_CONFIG, offsetof(osdElementConfig_t, item_pos[OSD_CAMERA_FRAME]) },
    { "osd_efficiency_pos",     VAR_UINT16  | MASTER_VALUE, .config.minmaxUnsigned = { 0, OSD_POSCFG_MAX }, PG_OSD_ELEMENT_CONFIG, offsetof(osdElementConfig_t, item_pos[OSD_EFFICIENCY]) },

    // OSD stats enabled flags are stored as bitmapped values inside a 32bit parameter
    // It is recommended to keep the settings order the same as the enumeration. This way the settings are displayed in the cli in the same order making it easier on the users
    { "osd_stat_rtc_date_time",     VAR_UINT32  | MASTER_VALUE | MODE_BITSET, .config.bitpos = OSD_STAT_RTC_DATE_TIME,   PG_OSD_CONFIG, offsetof(osdConfig_t, enabled_stats)},
    { "osd_stat_tim_1",             VAR_UINT32  | MASTER_VALUE | MODE_BITSET, .config.bitpos = OSD_STAT_TIMER_1,         PG_OSD_CONFIG, offsetof(osdConfig_t, enabled_stats)},
    { "osd_stat_tim_2",             VAR_UINT32  | MASTER_VALUE | MODE_BITSET, .config.bitpos = OSD_STAT_TIMER_2,         PG_OSD_CONFIG, offsetof(osdConfig_t, enabled_stats)},
    { "osd_stat_max_spd",           VAR_UINT32  | MASTER_VALUE | MODE_BITSET, .config.bitpos = OSD_STAT_MAX_SPEED,       PG_OSD_CONFIG, offsetof(osdConfig_t, enabled_stats)},
    { "osd_stat_max_dist",          VAR_UINT32  | MASTER_VALUE | MODE_BITSET, .config.bitpos = OSD_STAT_MAX_DISTANCE,    PG_OSD_CONFIG, offsetof(osdConfig_t, enabled_stats)},
    { "osd_stat_min_batt",          VAR_UINT32  | MASTER_VALUE | MODE_BITSET, .config.bitpos = OSD_STAT_MIN_BATTERY,     PG_OSD_CONFIG, offsetof(osdConfig_t, enabled_stats)},
    { "osd_stat_endbatt",           VAR_UINT32  | MASTER_VALUE | MODE_BITSET, .config.bitpos = OSD_STAT_END_BATTERY,     PG_OSD_CONFIG, offsetof(osdConfig_t, enabled_stats)},
    { "osd_stat_battery",           VAR_UINT32  | MASTER_VALUE | MODE_BITSET, .config.bitpos = OSD_STAT_BATTERY,         PG_OSD_CONFIG, offsetof(osdConfig_t, enabled_stats)},
    { "osd_stat_min_rssi",          VAR_UINT32  | MASTER_VALUE | MODE_BITSET, .config.bitpos = OSD_STAT_MIN_RSSI,        PG_OSD_CONFIG, offsetof(osdConfig_t, enabled_stats)},
    { "osd_stat_max_curr",          VAR_UINT32  | MASTER_VALUE | MODE_BITSET, .config.bitpos = OSD_STAT_MAX_CURRENT,     PG_OSD_CONFIG, offsetof(osdConfig_t, enabled_stats)},
    { "osd_stat_used_mah",          VAR_UINT32  | MASTER_VALUE | MODE_BITSET, .config.bitpos = OSD_STAT_USED_MAH,        PG_OSD_CONFIG, offsetof(osdConfig_t, enabled_stats)},
    { "osd_stat_max_alt",           VAR_UINT32  | MASTER_VALUE | MODE_BITSET, .config.bitpos = OSD_STAT_MAX_ALTITUDE,    PG_OSD_CONFIG, offsetof(osdConfig_t, enabled_stats)},
    { "osd_stat_bbox",              VAR_UINT32  | MASTER_VALUE | MODE_BITSET, .config.bitpos = OSD_STAT_BLACKBOX,        PG_OSD_CONFIG, offsetof(osdConfig_t, enabled_stats)},
    { "osd_stat_bb_no",             VAR_UINT32  | MASTER_VALUE | MODE_BITSET, .config.bitpos = OSD_STAT_BLACKBOX_NUMBER, PG_OSD_CONFIG, offsetof(osdConfig_t, enabled_stats)},
    { "osd_stat_max_g_force",       VAR_UINT32  | MASTER_VALUE | MODE_BITSET, .config.bitpos = OSD_STAT_MAX_G_FORCE,     PG_OSD_CONFIG, offsetof(osdConfig_t, enabled_stats)},
    { "osd_stat_max_esc_temp",      VAR_UINT32  | MASTER_VALUE | MODE_BITSET, .config.bitpos = OSD_STAT_MAX_ESC_TEMP,    PG_OSD_CONFIG, offsetof(osdConfig_t, enabled_stats)},
    { "osd_stat_max_esc_rpm",       VAR_UINT32  | MASTER_VALUE | MODE_BITSET, .config.bitpos = OSD_STAT_MAX_ESC_RPM,     PG_OSD_CONFIG, offsetof(osdConfig_t, enabled_stats)},
    { "osd_stat_min_link_quality",  VAR_UINT32  | MASTER_VALUE | MODE_BITSET, .config.bitpos = OSD_STAT_MIN_LINK_QUALITY,PG_OSD_CONFIG, offsetof(osdConfig_t, enabled_stats)},
    { "osd_stat_flight_dist",       VAR_UINT32  | MASTER_VALUE | MODE_BITSET, .config.bitpos = OSD_STAT_FLIGHT_DISTANCE, PG_OSD_CONFIG, offsetof(osdConfig_t, enabled_stats)},
#ifdef USE_GYRO_DATA_ANALYSE
    { "osd_stat_max_fft",           VAR_UINT32  | MASTER_VALUE | MODE_BITSET, .config.bitpos = OSD_STAT_MAX_FFT, PG_OSD_CONFIG, offsetof(osdConfig_t, enabled_stats)},
#endif
#ifdef USE_PERSISTENT_STATS
    { "osd_stat_total_flights",     VAR_UINT32  | MASTER_VALUE | MODE_BITSET, .config.bitpos = OSD_STAT_TOTAL_FLIGHTS, PG_OSD_CONFIG, offsetof(osdConfig_t, enabled_stats)},
    { "osd_stat_total_time",        VAR_UINT32  | MASTER_VALUE | MODE_BITSET, .config.bitpos = OSD_STAT_TOTAL_TIME,    PG_OSD_CONFIG, offsetof(osdConfig_t, enabled_stats)},
    { "osd_stat_total_dist",        VAR_UINT32  | MASTER_VALUE | MODE_BITSET, .config.bitpos = OSD_STAT_TOTAL_DIST,    PG_OSD_CONFIG, offsetof(osdConfig_t, enabled_stats)},
#endif
#ifdef USE_RX_RSSI_DBM
    { "osd_stat_min_rssi_dbm",      VAR_UINT32  | MASTER_VALUE | MODE_BITSET, .config.bitpos = OSD_STAT_MIN_RSSI_DBM,  PG_OSD_CONFIG, offsetof(osdConfig_t, enabled_stats)},
#endif

#ifdef USE_OSD_PROFILES
    { "osd_profile",                VAR_UINT8  | MASTER_VALUE, .config.minmaxUnsigned = { 1, OSD_PROFILE_COUNT }, PG_OSD_CONFIG, offsetof(osdConfig_t, osdProfileIndex) },
    { "osd_profile_1_name",         VAR_UINT8  | MASTER_VALUE | MODE_STRING, .config.string = { 1, OSD_PROFILE_NAME_LENGTH, STRING_FLAGS_NONE }, PG_OSD_CONFIG, offsetof(osdConfig_t, profile[0]) },
    { "osd_profile_2_name",         VAR_UINT8  | MASTER_VALUE | MODE_STRING, .config.string = { 1, OSD_PROFILE_NAME_LENGTH, STRING_FLAGS_NONE }, PG_OSD_CONFIG, offsetof(osdConfig_t, profile[1]) },
    { "osd_profile_3_name",         VAR_UINT8  | MASTER_VALUE | MODE_STRING, .config.string = { 1, OSD_PROFILE_NAME_LENGTH, STRING_FLAGS_NONE }, PG_OSD_CONFIG, offsetof(osdConfig_t, profile[2]) },
#endif
    { "osd_gps_sats_show_hdop",     VAR_UINT8  | MASTER_VALUE | MODE_LOOKUP, .config.lookup = { TABLE_OFF_ON }, PG_OSD_CONFIG, offsetof(osdConfig_t, gps_sats_show_hdop) },
    { "osd_displayport_device",     VAR_UINT8  | MASTER_VALUE | MODE_LOOKUP, .config.lookup = { TABLE_OSD_DISPLAYPORT_DEVICE }, PG_OSD_CONFIG, offsetof(osdConfig_t, displayPortDevice) },

    { "osd_rcchannels",             VAR_INT8   | MASTER_VALUE | MODE_ARRAY, .config.array.length = OSD_RCCHANNELS_COUNT, PG_OSD_CONFIG, offsetof(osdConfig_t, rcChannels) },
    { "osd_camera_frame_width",     VAR_UINT8  | MASTER_VALUE, .config.minmaxUnsigned = { OSD_CAMERA_FRAME_MIN_WIDTH, OSD_CAMERA_FRAME_MAX_WIDTH }, PG_OSD_CONFIG, offsetof(osdConfig_t, camera_frame_width) },
    { "osd_camera_frame_height",    VAR_UINT8  | MASTER_VALUE, .config.minmaxUnsigned = { OSD_CAMERA_FRAME_MIN_HEIGHT, OSD_CAMERA_FRAME_MAX_HEIGHT }, PG_OSD_CONFIG, offsetof(osdConfig_t, camera_frame_height) },
#endif // end of #ifdef USE_OSD

// PG_SYSTEM_CONFIG
#if defined(STM32F4)
    { "system_hse_mhz",             VAR_UINT8  | HARDWARE_VALUE, .config.minmaxUnsigned = { 0, 30 }, PG_SYSTEM_CONFIG, offsetof(systemConfig_t, hseMhz) },
#endif
#if defined(USE_TASK_STATISTICS)
    { "task_statistics",            VAR_INT8   | MASTER_VALUE | MODE_LOOKUP, .config.lookup = { TABLE_OFF_ON }, PG_SYSTEM_CONFIG, offsetof(systemConfig_t, task_statistics) },
#endif
    { "debug_mode",                 VAR_UINT8  | MASTER_VALUE | MODE_LOOKUP, .config.lookup = { TABLE_DEBUG }, PG_SYSTEM_CONFIG, offsetof(systemConfig_t, debug_mode) },
    { "rate_6pos_switch",           VAR_UINT8  | MASTER_VALUE | MODE_LOOKUP, .config.lookup = { TABLE_OFF_ON }, PG_SYSTEM_CONFIG, offsetof(systemConfig_t, rateProfile6PosSwitch) },
#ifdef USE_OVERCLOCK
    { "cpu_overclock",              VAR_UINT8  | MASTER_VALUE | MODE_LOOKUP, .config.lookup = { TABLE_OVERCLOCK }, PG_SYSTEM_CONFIG, offsetof(systemConfig_t, cpu_overclock) },
#endif
    { "pwr_on_arm_grace",           VAR_UINT8  | MASTER_VALUE, .config.minmaxUnsigned = { 0, 30 }, PG_SYSTEM_CONFIG, offsetof(systemConfig_t, powerOnArmingGraceTime) },
    { "scheduler_optimize_rate",    VAR_UINT8  | MASTER_VALUE | MODE_LOOKUP, .config.lookup = { TABLE_OFF_ON_AUTO }, PG_SYSTEM_CONFIG, offsetof(systemConfig_t, schedulerOptimizeRate) },
    { "enable_stick_arming",        VAR_UINT8  | MASTER_VALUE | MODE_LOOKUP, .config.lookup = { TABLE_OFF_ON }, PG_SYSTEM_CONFIG, offsetof(systemConfig_t, enableStickArming) },

// PG_VTX_CONFIG
#ifdef USE_VTX_COMMON
    { "vtx_band",                   VAR_UINT8  | MASTER_VALUE, .config.minmaxUnsigned = { 0, VTX_TABLE_MAX_BANDS }, PG_VTX_SETTINGS_CONFIG, offsetof(vtxSettingsConfig_t, band) },
    { "vtx_channel",                VAR_UINT8  | MASTER_VALUE, .config.minmaxUnsigned = { 0, VTX_TABLE_MAX_CHANNELS }, PG_VTX_SETTINGS_CONFIG, offsetof(vtxSettingsConfig_t, channel) },
    { "vtx_power",                  VAR_UINT8  | MASTER_VALUE, .config.minmaxUnsigned = { 0, VTX_TABLE_MAX_POWER_LEVELS - 1 }, PG_VTX_SETTINGS_CONFIG, offsetof(vtxSettingsConfig_t, power) },
    { "vtx_low_power_disarm",       VAR_UINT8  | MASTER_VALUE | MODE_LOOKUP, .config.lookup = { TABLE_VTX_LOW_POWER_DISARM }, PG_VTX_SETTINGS_CONFIG, offsetof(vtxSettingsConfig_t, lowPowerDisarm) },
#ifdef VTX_SETTINGS_FREQCMD
    { "vtx_freq",                   VAR_UINT16 | MASTER_VALUE, .config.minmaxUnsigned = { 0, VTX_SETTINGS_MAX_FREQUENCY_MHZ }, PG_VTX_SETTINGS_CONFIG, offsetof(vtxSettingsConfig_t, freq) },
    { "vtx_pit_mode_freq",          VAR_UINT16 | MASTER_VALUE, .config.minmaxUnsigned = { 0, VTX_SETTINGS_MAX_FREQUENCY_MHZ }, PG_VTX_SETTINGS_CONFIG, offsetof(vtxSettingsConfig_t, pitModeFreq) },
#endif
#endif

// PG_VTX_CONFIG
#if defined(USE_VTX_CONTROL) && defined(USE_VTX_COMMON)
    { "vtx_halfduplex",             VAR_UINT8  | MASTER_VALUE | MODE_LOOKUP, .config.lookup = { TABLE_OFF_ON }, PG_VTX_CONFIG, offsetof(vtxConfig_t, halfDuplex) },
#endif

// PG_VTX_IO
#ifdef USE_VTX_RTC6705
    { "vtx_spi_bus",                VAR_UINT8  | HARDWARE_VALUE | MASTER_VALUE, .config.minmaxUnsigned = { 0, SPIDEV_COUNT }, PG_VTX_IO_CONFIG, offsetof(vtxIOConfig_t, spiDevice) },
#endif

// PG_VCD_CONFIG
#if defined(USE_MAX7456) || defined(USE_FRSKYOSD)
    { "vcd_video_system",           VAR_UINT8   | MASTER_VALUE | MODE_LOOKUP, .config.lookup = { TABLE_VIDEO_SYSTEM }, PG_VCD_CONFIG, offsetof(vcdProfile_t, video_system) },
    { "vcd_h_offset",               VAR_INT8    | MASTER_VALUE, .config.minmax = { -32, 31 }, PG_VCD_CONFIG, offsetof(vcdProfile_t, h_offset) },
    { "vcd_v_offset",               VAR_INT8    | MASTER_VALUE, .config.minmax = { -15, 16 }, PG_VCD_CONFIG, offsetof(vcdProfile_t, v_offset) },
#endif

// PG_MAX7456_CONFIG
#ifdef USE_MAX7456
    { "max7456_clock",              VAR_UINT8   | HARDWARE_VALUE | MODE_LOOKUP, .config.lookup = { TABLE_MAX7456_CLOCK }, PG_MAX7456_CONFIG, offsetof(max7456Config_t, clockConfig) },
    { "max7456_spi_bus",            VAR_UINT8   | HARDWARE_VALUE, .config.minmaxUnsigned = { 0, SPIDEV_COUNT }, PG_MAX7456_CONFIG, offsetof(max7456Config_t, spiDevice) },
    { "max7456_preinit_opu",        VAR_UINT8   | HARDWARE_VALUE | MODE_LOOKUP, .config.lookup = { TABLE_OFF_ON }, PG_MAX7456_CONFIG, offsetof(max7456Config_t, preInitOPU) },
#endif

// PG_DISPLAY_PORT_MSP_CONFIG
#ifdef USE_MSP_DISPLAYPORT
    { "displayport_msp_col_adjust", VAR_INT8    | MASTER_VALUE, .config.minmax = { -6, 0 }, PG_DISPLAY_PORT_MSP_CONFIG, offsetof(displayPortProfile_t, colAdjust) },
    { "displayport_msp_row_adjust", VAR_INT8    | MASTER_VALUE, .config.minmax = { -3, 0 }, PG_DISPLAY_PORT_MSP_CONFIG, offsetof(displayPortProfile_t, rowAdjust) },
    { "displayport_msp_serial",     VAR_INT8    | MASTER_VALUE, .config.minmax = { SERIAL_PORT_NONE, SERIAL_PORT_IDENTIFIER_MAX }, PG_DISPLAY_PORT_MSP_CONFIG, offsetof(displayPortProfile_t, displayPortSerial) },
    { "displayport_msp_attrs",      VAR_UINT8   | MASTER_VALUE | MODE_ARRAY, .config.array.length = 4, PG_DISPLAY_PORT_MSP_CONFIG, offsetof(displayPortProfile_t, attrValues) },
    { "displayport_msp_use_device_blink",   VAR_UINT8   | MASTER_VALUE | MODE_LOOKUP, .config.lookup = { TABLE_OFF_ON }, PG_DISPLAY_PORT_MSP_CONFIG, offsetof(displayPortProfile_t, useDeviceBlink) },
#endif

// PG_DISPLAY_PORT_MSP_CONFIG
#ifdef USE_MAX7456
    { "displayport_max7456_col_adjust", VAR_INT8| MASTER_VALUE, .config.minmax = { -6, 0 }, PG_DISPLAY_PORT_MAX7456_CONFIG, offsetof(displayPortProfile_t, colAdjust) },
    { "displayport_max7456_row_adjust", VAR_INT8| MASTER_VALUE, .config.minmax = { -3, 0 }, PG_DISPLAY_PORT_MAX7456_CONFIG, offsetof(displayPortProfile_t, rowAdjust) },
    { "displayport_max7456_inv",        VAR_UINT8| MASTER_VALUE | MODE_LOOKUP, .config.lookup = { TABLE_OFF_ON }, PG_DISPLAY_PORT_MAX7456_CONFIG, offsetof(displayPortProfile_t, invert) },
    { "displayport_max7456_blk",        VAR_UINT8| MASTER_VALUE, .config.minmaxUnsigned = { 0, 3 }, PG_DISPLAY_PORT_MAX7456_CONFIG, offsetof(displayPortProfile_t, blackBrightness) },
    { "displayport_max7456_wht",        VAR_UINT8| MASTER_VALUE, .config.minmaxUnsigned = { 0, 3 }, PG_DISPLAY_PORT_MAX7456_CONFIG, offsetof(displayPortProfile_t, whiteBrightness) },
#endif

#ifdef USE_ESC_SENSOR
    { "esc_sensor_halfduplex",          VAR_UINT8   | MASTER_VALUE | MODE_LOOKUP, .config.lookup = { TABLE_OFF_ON }, PG_ESC_SENSOR_CONFIG, offsetof(escSensorConfig_t, halfDuplex) },
    { "esc_sensor_current_offset",      VAR_UINT16  | MASTER_VALUE, .config.minmaxUnsigned = { 0, 16000 }, PG_ESC_SENSOR_CONFIG, offsetof(escSensorConfig_t, offset) },
#endif

#ifdef USE_RX_FRSKY_SPI
    { "frsky_spi_autobind",             VAR_UINT8   | MASTER_VALUE | MODE_LOOKUP, .config.lookup = { TABLE_OFF_ON }, PG_RX_CC2500_SPI_CONFIG, offsetof(rxCc2500SpiConfig_t, autoBind) },
    { "frsky_spi_tx_id",                VAR_UINT8   | MASTER_VALUE | MODE_ARRAY, .config.array.length = 2, PG_RX_CC2500_SPI_CONFIG, offsetof(rxCc2500SpiConfig_t, bindTxId) },
    { "frsky_spi_offset",               VAR_INT8    | MASTER_VALUE, .config.minmax = { -127, 127 }, PG_RX_CC2500_SPI_CONFIG, offsetof(rxCc2500SpiConfig_t, bindOffset) },
    { "frsky_spi_bind_hop_data",        VAR_UINT8   | MASTER_VALUE | MODE_ARRAY, .config.array.length = 50, PG_RX_CC2500_SPI_CONFIG, offsetof(rxCc2500SpiConfig_t, bindHopData) },
    { "frsky_x_rx_num",                 VAR_UINT8   | MASTER_VALUE, .config.minmaxUnsigned = { 0, UINT8_MAX }, PG_RX_CC2500_SPI_CONFIG, offsetof(rxCc2500SpiConfig_t, rxNum) },
    { "frsky_spi_a1_source",            VAR_UINT8   | MASTER_VALUE | MODE_LOOKUP, .config.lookup = { TABLE_RX_FRSKY_SPI_A1_SOURCE }, PG_RX_CC2500_SPI_CONFIG, offsetof(rxCc2500SpiConfig_t, a1Source) },
    { "cc2500_spi_chip_detect",         VAR_UINT8   | HARDWARE_VALUE | MODE_LOOKUP, .config.lookup = { TABLE_OFF_ON }, PG_RX_CC2500_SPI_CONFIG, offsetof(rxCc2500SpiConfig_t, chipDetectEnabled) },
#endif
    { "led_inversion",                  VAR_UINT8  | HARDWARE_VALUE, .config.minmaxUnsigned = { 0, ((1 << STATUS_LED_NUMBER) - 1) }, PG_STATUS_LED_CONFIG, offsetof(statusLedConfig_t, inversion) },
#ifdef USE_DASHBOARD
    { "dashboard_i2c_bus",           VAR_UINT8  | HARDWARE_VALUE, .config.minmaxUnsigned = { 0, I2CDEV_COUNT }, PG_DASHBOARD_CONFIG, offsetof(dashboardConfig_t, device) },
    { "dashboard_i2c_addr",          VAR_UINT8  | HARDWARE_VALUE, .config.minmaxUnsigned = { I2C_ADDR7_MIN, I2C_ADDR7_MAX }, PG_DASHBOARD_CONFIG, offsetof(dashboardConfig_t, address) },
#endif

// PG_CAMERA_CONTROL_CONFIG
#ifdef USE_CAMERA_CONTROL
    { "camera_control_mode", VAR_UINT8 | MASTER_VALUE | MODE_LOOKUP, .config.lookup = { TABLE_CAMERA_CONTROL_MODE }, PG_CAMERA_CONTROL_CONFIG, offsetof(cameraControlConfig_t, mode) },
    { "camera_control_ref_voltage", VAR_UINT16 | MASTER_VALUE, .config.minmaxUnsigned = { 200, 400 }, PG_CAMERA_CONTROL_CONFIG, offsetof(cameraControlConfig_t, refVoltage) },
    { "camera_control_key_delay", VAR_UINT16 | MASTER_VALUE, .config.minmaxUnsigned = { 100, 500 }, PG_CAMERA_CONTROL_CONFIG, offsetof(cameraControlConfig_t, keyDelayMs) },
    { "camera_control_internal_resistance", VAR_UINT16 | MASTER_VALUE, .config.minmaxUnsigned = { 10, 1000 }, PG_CAMERA_CONTROL_CONFIG, offsetof(cameraControlConfig_t, internalResistance) },
    { "camera_control_button_resistance",   VAR_UINT16 | MASTER_VALUE | MODE_ARRAY, .config.array.length = CAMERA_CONTROL_KEYS_COUNT, PG_CAMERA_CONTROL_CONFIG, offsetof(cameraControlConfig_t, buttonResistanceValues) },
    { "camera_control_inverted", VAR_UINT8 | MASTER_VALUE | MODE_LOOKUP, .config.lookup = { TABLE_OFF_ON }, PG_CAMERA_CONTROL_CONFIG, offsetof(cameraControlConfig_t, inverted) },
#endif

// PG_RANGEFINDER_CONFIG
#ifdef USE_RANGEFINDER
    { "rangefinder_hardware", VAR_UINT8 | MASTER_VALUE | MODE_LOOKUP, .config.lookup = { TABLE_RANGEFINDER_HARDWARE }, PG_RANGEFINDER_CONFIG, offsetof(rangefinderConfig_t, rangefinder_hardware) },
#endif

// PG_PINIO_CONFIG
#ifdef USE_PINIO
    { "pinio_config", VAR_UINT8 | MASTER_VALUE | MODE_ARRAY, .config.array.length = PINIO_COUNT, PG_PINIO_CONFIG, offsetof(pinioConfig_t, config) },
#ifdef USE_PINIOBOX
    { "pinio_box", VAR_UINT8 | MASTER_VALUE | MODE_ARRAY, .config.array.length = PINIO_COUNT, PG_PINIOBOX_CONFIG, offsetof(pinioBoxConfig_t, permanentId) },
#endif
#endif

//PG USB
#ifdef USE_USB_CDC_HID
    { "usb_hid_cdc", VAR_UINT8 | MASTER_VALUE | MODE_LOOKUP, .config.lookup = { TABLE_OFF_ON }, PG_USB_CONFIG, offsetof(usbDev_t, type) },
#endif
#ifdef USE_USB_MSC
    { "usb_msc_pin_pullup", VAR_UINT8 | HARDWARE_VALUE | MODE_LOOKUP, .config.lookup = { TABLE_OFF_ON }, PG_USB_CONFIG, offsetof(usbDev_t, mscButtonUsePullup) },
#endif
// PG_FLASH_CONFIG
#ifdef USE_FLASH_CHIP
    { "flash_spi_bus", VAR_UINT8 | HARDWARE_VALUE, .config.minmaxUnsigned = { 0, SPIDEV_COUNT }, PG_FLASH_CONFIG, offsetof(flashConfig_t, spiDevice) },
#endif
// RCDEVICE
#ifdef USE_RCDEVICE
    { "rcdevice_init_dev_attempts", VAR_UINT8 | MASTER_VALUE, .config.minmaxUnsigned = { 0, 10 }, PG_RCDEVICE_CONFIG, offsetof(rcdeviceConfig_t, initDeviceAttempts) },
    { "rcdevice_init_dev_attempt_interval", VAR_UINT32 | MASTER_VALUE, .config.u32Max = 5000, PG_RCDEVICE_CONFIG, offsetof(rcdeviceConfig_t, initDeviceAttemptInterval) },
    { "rcdevice_protocol_version", VAR_UINT8 | MASTER_VALUE, .config.minmax = { 0, 1 }, PG_RCDEVICE_CONFIG, offsetof(rcdeviceConfig_t, protocolVersion) },
    { "rcdevice_feature", VAR_UINT16 | MASTER_VALUE, .config.minmaxUnsigned = {0, 65535}, PG_RCDEVICE_CONFIG, offsetof(rcdeviceConfig_t, feature) },
#endif

// PG_GYRO_DEVICE_CONFIG
    { "gyro_1_bustype", VAR_UINT8 | HARDWARE_VALUE | MODE_LOOKUP, .config.lookup = { TABLE_BUS_TYPE }, PG_GYRO_DEVICE_CONFIG, PG_ARRAY_ELEMENT_OFFSET(gyroDeviceConfig_t, 0, bustype) },
    { "gyro_1_spibus",  VAR_UINT8 | HARDWARE_VALUE, .config.minmaxUnsigned = { 0, SPIDEV_COUNT }, PG_GYRO_DEVICE_CONFIG, PG_ARRAY_ELEMENT_OFFSET(gyroDeviceConfig_t, 0, spiBus) },
    { "gyro_1_i2cBus",  VAR_UINT8 | HARDWARE_VALUE, .config.minmaxUnsigned = { 0, I2CDEV_COUNT }, PG_GYRO_DEVICE_CONFIG, PG_ARRAY_ELEMENT_OFFSET(gyroDeviceConfig_t, 0, i2cBus) },
    { "gyro_1_i2c_address", VAR_UINT8  | HARDWARE_VALUE, .config.minmaxUnsigned = { 0, I2C_ADDR7_MAX }, PG_GYRO_DEVICE_CONFIG, PG_ARRAY_ELEMENT_OFFSET(gyroDeviceConfig_t, 0, i2cAddress) },
    { "gyro_1_sensor_align", VAR_UINT8  | HARDWARE_VALUE | MODE_LOOKUP, .config.lookup = { TABLE_ALIGNMENT }, PG_GYRO_DEVICE_CONFIG, PG_ARRAY_ELEMENT_OFFSET(gyroDeviceConfig_t, 0, alignment) },
    { "gyro_1_align_roll", VAR_INT16  | HARDWARE_VALUE, .config.minmax = { -3600, 3600 }, PG_GYRO_DEVICE_CONFIG, PG_ARRAY_ELEMENT_OFFSET(gyroDeviceConfig_t, 0, customAlignment.roll) },
    { "gyro_1_align_pitch", VAR_INT16  | HARDWARE_VALUE, .config.minmax = { -3600, 3600 }, PG_GYRO_DEVICE_CONFIG, PG_ARRAY_ELEMENT_OFFSET(gyroDeviceConfig_t, 0, customAlignment.pitch) },
    { "gyro_1_align_yaw", VAR_INT16  | HARDWARE_VALUE, .config.minmax = { -3600, 3600 }, PG_GYRO_DEVICE_CONFIG, PG_ARRAY_ELEMENT_OFFSET(gyroDeviceConfig_t, 0, customAlignment.yaw) },
#ifdef USE_MULTI_GYRO
    { "gyro_2_bustype", VAR_UINT8 | HARDWARE_VALUE | MODE_LOOKUP, .config.lookup = { TABLE_BUS_TYPE }, PG_GYRO_DEVICE_CONFIG, PG_ARRAY_ELEMENT_OFFSET(gyroDeviceConfig_t, 1, bustype) },
    { "gyro_2_spibus",  VAR_UINT8 | HARDWARE_VALUE, .config.minmaxUnsigned = { 0, SPIDEV_COUNT }, PG_GYRO_DEVICE_CONFIG, PG_ARRAY_ELEMENT_OFFSET(gyroDeviceConfig_t, 1, spiBus) },
    { "gyro_2_i2cBus",  VAR_UINT8 | HARDWARE_VALUE, .config.minmaxUnsigned = { 0, I2CDEV_COUNT }, PG_GYRO_DEVICE_CONFIG, PG_ARRAY_ELEMENT_OFFSET(gyroDeviceConfig_t, 1, i2cBus) },
    { "gyro_2_i2c_address", VAR_UINT8  | HARDWARE_VALUE, .config.minmaxUnsigned = { 0, I2C_ADDR7_MAX }, PG_GYRO_DEVICE_CONFIG, PG_ARRAY_ELEMENT_OFFSET(gyroDeviceConfig_t, 1, i2cAddress) },
    { "gyro_2_sensor_align", VAR_UINT8  | HARDWARE_VALUE | MODE_LOOKUP, .config.lookup = { TABLE_ALIGNMENT }, PG_GYRO_DEVICE_CONFIG, PG_ARRAY_ELEMENT_OFFSET(gyroDeviceConfig_t, 1, alignment) },
    { "gyro_2_align_roll", VAR_INT16  | HARDWARE_VALUE, .config.minmax = { -3600, 3600 }, PG_GYRO_DEVICE_CONFIG, PG_ARRAY_ELEMENT_OFFSET(gyroDeviceConfig_t, 1, customAlignment.roll) },
    { "gyro_2_align_pitch", VAR_INT16  | HARDWARE_VALUE, .config.minmax = { -3600, 3600 }, PG_GYRO_DEVICE_CONFIG, PG_ARRAY_ELEMENT_OFFSET(gyroDeviceConfig_t, 1, customAlignment.pitch) },
    { "gyro_2_align_yaw", VAR_INT16  | HARDWARE_VALUE, .config.minmax = { -3600, 3600 }, PG_GYRO_DEVICE_CONFIG, PG_ARRAY_ELEMENT_OFFSET(gyroDeviceConfig_t, 1, customAlignment.yaw) },
#endif
#ifdef I2C_FULL_RECONFIGURABILITY
#ifdef USE_I2C_DEVICE_1
    { "i2c1_pullup",    VAR_UINT8  | HARDWARE_VALUE | MODE_LOOKUP, .config.lookup = { TABLE_OFF_ON }, PG_I2C_CONFIG, PG_ARRAY_ELEMENT_OFFSET(i2cConfig_t, 0, pullUp) },
    { "i2c1_overclock", VAR_UINT8  | HARDWARE_VALUE | MODE_LOOKUP, .config.lookup = { TABLE_OFF_ON }, PG_I2C_CONFIG, PG_ARRAY_ELEMENT_OFFSET(i2cConfig_t, 0, overClock) },
#endif
#ifdef USE_I2C_DEVICE_2
    { "i2c2_pullup",    VAR_UINT8  | HARDWARE_VALUE | MODE_LOOKUP, .config.lookup = { TABLE_OFF_ON }, PG_I2C_CONFIG, PG_ARRAY_ELEMENT_OFFSET(i2cConfig_t, 1, pullUp) },
    { "i2c2_overclock", VAR_UINT8  | HARDWARE_VALUE | MODE_LOOKUP, .config.lookup = { TABLE_OFF_ON }, PG_I2C_CONFIG, PG_ARRAY_ELEMENT_OFFSET(i2cConfig_t, 1, overClock) },
#endif
#ifdef USE_I2C_DEVICE_3
    { "i2c3_pullup",    VAR_UINT8  | HARDWARE_VALUE | MODE_LOOKUP, .config.lookup = { TABLE_OFF_ON }, PG_I2C_CONFIG, PG_ARRAY_ELEMENT_OFFSET(i2cConfig_t, 2, pullUp) },
    { "i2c3_overclock", VAR_UINT8  | HARDWARE_VALUE | MODE_LOOKUP, .config.lookup = { TABLE_OFF_ON }, PG_I2C_CONFIG, PG_ARRAY_ELEMENT_OFFSET(i2cConfig_t, 2, overClock) },
#endif
#ifdef USE_I2C_DEVICE_4
    { "i2c4_pullup",    VAR_UINT8  | HARDWARE_VALUE | MODE_LOOKUP, .config.lookup = { TABLE_OFF_ON }, PG_I2C_CONFIG, PG_ARRAY_ELEMENT_OFFSET(i2cConfig_t, 3, pullUp) },
    { "i2c4_overclock", VAR_UINT8  | HARDWARE_VALUE | MODE_LOOKUP, .config.lookup = { TABLE_OFF_ON }, PG_I2C_CONFIG, PG_ARRAY_ELEMENT_OFFSET(i2cConfig_t, 3, overClock) },
#endif
#endif
#ifdef USE_MCO
#ifdef STM32G4
    { "mco_on_pa8",     VAR_UINT8  | HARDWARE_VALUE | MODE_LOOKUP, .config.lookup = { TABLE_OFF_ON }, PG_MCO_CONFIG, PG_ARRAY_ELEMENT_OFFSET(mcoConfig_t, 0, enabled) },
    { "mco_source",     VAR_UINT8  | HARDWARE_VALUE, .config.minmaxUnsigned = { 0, MCO_SOURCE_COUNT - 1 }, PG_MCO_CONFIG, PG_ARRAY_ELEMENT_OFFSET(mcoConfig_t, 0, source) },
    { "mco_divider",    VAR_UINT8  | HARDWARE_VALUE, .config.minmaxUnsigned = { 0, MCO_DIVIDER_COUNT - 1 }, PG_MCO_CONFIG, PG_ARRAY_ELEMENT_OFFSET(mcoConfig_t, 0, divider) },
#else
    { "mco2_on_pc9",    VAR_UINT8  | HARDWARE_VALUE | MODE_LOOKUP, .config.lookup = { TABLE_OFF_ON }, PG_MCO_CONFIG, PG_ARRAY_ELEMENT_OFFSET(mcoConfig_t, 1, enabled) },
#endif
#endif
#ifdef USE_RX_SPEKTRUM
    { "spektrum_spi_protocol",     VAR_UINT8 | MASTER_VALUE, .config.minmaxUnsigned = { 0, UINT8_MAX }, PG_RX_SPEKTRUM_SPI_CONFIG, offsetof(spektrumConfig_t, protocol) },
    { "spektrum_spi_mfg_id",       VAR_UINT8 | MASTER_VALUE | MODE_ARRAY, .config.array.length = 4, PG_RX_SPEKTRUM_SPI_CONFIG, offsetof(spektrumConfig_t, mfgId) },
    { "spektrum_spi_num_channels", VAR_UINT8 | MASTER_VALUE, .config.minmaxUnsigned = { 0, DSM_MAX_CHANNEL_COUNT }, PG_RX_SPEKTRUM_SPI_CONFIG, offsetof(spektrumConfig_t, numChannels) },
#endif

// PG_TIMECONFIG
#ifdef USE_RTC_TIME
    { "timezone_offset_minutes",  VAR_INT16 | MASTER_VALUE, .config.minmax = { TIMEZONE_OFFSET_MINUTES_MIN, TIMEZONE_OFFSET_MINUTES_MAX }, PG_TIME_CONFIG, offsetof(timeConfig_t, tz_offsetMinutes) },
#endif

#ifdef USE_RPM_FILTER
    { "gyro_rpm_notch_harmonics",  VAR_UINT8 | MASTER_VALUE, .config.minmaxUnsigned = { 0, 3 }, PG_RPM_FILTER_CONFIG, offsetof(rpmFilterConfig_t, gyro_rpm_notch_harmonics) },
    { "gyro_rpm_notch_q",  VAR_UINT16 | MASTER_VALUE, .config.minmaxUnsigned = { 250, 3000 }, PG_RPM_FILTER_CONFIG, offsetof(rpmFilterConfig_t, gyro_rpm_notch_q) },
    { "gyro_rpm_notch_min",  VAR_UINT8 | MASTER_VALUE, .config.minmaxUnsigned = { 50, 200 }, PG_RPM_FILTER_CONFIG, offsetof(rpmFilterConfig_t, gyro_rpm_notch_min) },
    { "dterm_rpm_notch_harmonics",  VAR_UINT8 | MASTER_VALUE, .config.minmaxUnsigned = { 0, 3 }, PG_RPM_FILTER_CONFIG, offsetof(rpmFilterConfig_t, dterm_rpm_notch_harmonics) },
    { "dterm_rpm_notch_q",  VAR_UINT16 | MASTER_VALUE, .config.minmaxUnsigned = { 250, 3000 }, PG_RPM_FILTER_CONFIG, offsetof(rpmFilterConfig_t, dterm_rpm_notch_q) },
    { "dterm_rpm_notch_min",  VAR_UINT8 | MASTER_VALUE, .config.minmaxUnsigned = { 50, 200 }, PG_RPM_FILTER_CONFIG, offsetof(rpmFilterConfig_t, dterm_rpm_notch_min) },
    { "rpm_notch_lpf",  VAR_UINT16 | MASTER_VALUE, .config.minmaxUnsigned = { 100, 500 }, PG_RPM_FILTER_CONFIG, offsetof(rpmFilterConfig_t, rpm_lpf) },
#endif

#ifdef USE_RX_FLYSKY
    { "flysky_spi_tx_id",       VAR_UINT32 | MASTER_VALUE, .config.u32Max = UINT32_MAX, PG_FLYSKY_CONFIG, offsetof(flySkyConfig_t, txId) },
    { "flysky_spi_rf_channels", VAR_UINT8 | MASTER_VALUE | MODE_ARRAY, .config.array.length = 16, PG_FLYSKY_CONFIG, offsetof(flySkyConfig_t, rfChannelMap) },
#endif

#ifdef USE_PERSISTENT_STATS
    { "stats",                  VAR_INT8   | MASTER_VALUE | MODE_LOOKUP, .config.lookup = { TABLE_OFF_ON }, PG_STATS_CONFIG, offsetof(statsConfig_t, stats_enabled) },
    { "stats_total_flights",    VAR_UINT32 | MASTER_VALUE, .config.u32Max = UINT32_MAX, PG_STATS_CONFIG, offsetof(statsConfig_t, stats_total_flights) },

    { "stats_total_time_s",     VAR_UINT32 | MASTER_VALUE, .config.u32Max = UINT32_MAX, PG_STATS_CONFIG, offsetof(statsConfig_t, stats_total_time_s) },
    { "stats_total_dist_m",     VAR_UINT32 | MASTER_VALUE, .config.u32Max = UINT32_MAX, PG_STATS_CONFIG, offsetof(statsConfig_t, stats_total_dist_m) },
#endif
    { "name",             VAR_UINT8  | MASTER_VALUE | MODE_STRING, .config.string = { 1, MAX_NAME_LENGTH, STRING_FLAGS_NONE }, PG_PILOT_CONFIG, offsetof(pilotConfig_t, name) },
#ifdef USE_OSD
    { "display_name",     VAR_UINT8  | MASTER_VALUE | MODE_STRING, .config.string = { 1, MAX_NAME_LENGTH, STRING_FLAGS_NONE }, PG_PILOT_CONFIG, offsetof(pilotConfig_t, displayName) },
#endif

// PG_POSITION
    { "position_alt_source",           VAR_INT8   | MASTER_VALUE | MODE_LOOKUP, .config.lookup = { TABLE_POSITION_ALT_SOURCE }, PG_POSITION, offsetof(positionConfig_t, altSource) },

<<<<<<< HEAD
// TRIFLIGHT
    { "tri_dynamic_yaw_minthrottle",   VAR_UINT16 | MASTER_VALUE, .config.minmaxUnsigned = { DYNAMIC_YAW_MINTHROTTLE_MIN, DYNMAIC_YAW_MINTHROTTLE_MAX }, 
                                       PG_TRIFLIGHT_CONFIG, offsetof(triflightConfig_t, tri_dynamic_yaw_minthrottle) },
    { "tri_dynamic_yaw_maxthrottle",   VAR_UINT16 | MASTER_VALUE, .config.minmaxUnsigned = { DYNAMIC_YAW_MAXTHROTTLE_MIN, DYNAMIC_YAW_MAXTHROTTLE_MAX },
                                       PG_TRIFLIGHT_CONFIG, offsetof(triflightConfig_t, tri_dynamic_yaw_maxthrottle) },
    { "tri_dynamic_yaw_hoverthrottle", VAR_UINT16 | MASTER_VALUE, .config.minmaxUnsigned = { DYNAMIC_YAW_HOVERTHROTTLE_MIN, DYNAMIC_YAW_HOVERTHROTTLE_MAX },
                                       PG_TRIFLIGHT_CONFIG, offsetof(triflightConfig_t, tri_dynamic_yaw_hoverthrottle) },
    { "tri_motor_acc_yaw_correction",  VAR_UINT16 | MASTER_VALUE, .config.minmaxUnsigned = { MOTOR_ACC_YAW_CORRECTION_MIN, MOTOR_ACC_YAW_CORRECTION_MAX },
                                       PG_TRIFLIGHT_CONFIG, offsetof(triflightConfig_t, tri_motor_acc_yaw_correction) },
    { "tri_motor_acceleration",        VAR_UINT16 | MASTER_VALUE, .config.minmaxUnsigned = { MOTOR_ACCELERATION_MIN, MOTOR_ACCELERATION_MAX },
	                                   PG_TRIFLIGHT_CONFIG, offsetof(triflightConfig_t, tri_motor_acceleration) },
    { "tri_servo_angle_at_max",        VAR_INT16  | MASTER_VALUE, .config.minmax         = { TAIL_SERVO_ANGLE_MAX_MIN, TAIL_SERVO_ANGLE_MAX_MAX },
                                       PG_TRIFLIGHT_CONFIG, offsetof(triflightConfig_t, tri_servo_angle_at_max) },
    { "tri_servo_feedback",            VAR_UINT8  | MASTER_VALUE | MODE_LOOKUP, .config.lookup = { TABLE_TRI_SERVO_FDBK },
                                       PG_TRIFLIGHT_CONFIG, offsetof(triflightConfig_t, tri_servo_feedback) },
    { "tri_servo_max_adc",             VAR_UINT16 | MASTER_VALUE, .config.minmaxUnsigned = { TAIL_SERVO_MAX_ADC_MIN, TAIL_SERVO_MAX_ADC_MAX },
	                                   PG_TRIFLIGHT_CONFIG, offsetof(triflightConfig_t, tri_servo_max_adc) },
    { "tri_servo_mid_adc",             VAR_UINT16 | MASTER_VALUE, .config.minmaxUnsigned = { TAIL_SERVO_MID_ADC_MIN, TAIL_SERVO_MID_ADC_MAX },
	                                   PG_TRIFLIGHT_CONFIG, offsetof(triflightConfig_t, tri_servo_mid_adc) },
    { "tri_servo_min_adc",             VAR_UINT16 | MASTER_VALUE, .config.minmaxUnsigned = { TAIL_SERVO_MIN_ADC_MIN, TAIL_SERVO_MIN_ADC_MAX },
	                                   PG_TRIFLIGHT_CONFIG, offsetof(triflightConfig_t, tri_servo_min_adc) },
    { "tri_tail_motor_index",          VAR_UINT8  | MASTER_VALUE, .config.minmax         = { TAIL_MOTOR_INDEX_MIN, TAIL_MOTOR_INDEX_MAX },
	                                   PG_TRIFLIGHT_CONFIG, offsetof(triflightConfig_t, tri_tail_motor_index) },
    { "tri_tail_motor_thrustfactor",   VAR_INT16  | MASTER_VALUE, .config.minmax         = { TAIL_THRUST_FACTOR_MIN, TAIL_THRUST_FACTOR_MAX },
	                                   PG_TRIFLIGHT_CONFIG, offsetof(triflightConfig_t, tri_tail_motor_thrustfactor) },
    { "tri_tail_servo_speed",          VAR_INT16  | MASTER_VALUE, .config.minmax         = { TAIL_SERVO_SPEED_MIN, TAIL_SERVO_SPEED_MAX },
	                                   PG_TRIFLIGHT_CONFIG, offsetof(triflightConfig_t, tri_tail_servo_speed) },
=======
// PG_MODE_ACTIVATION_CONFIG
#if defined(USE_CUSTOM_BOX_NAMES)
    { "box_user_1_name", VAR_UINT8 | MASTER_VALUE | MODE_STRING, .config.string = { 1, MAX_BOX_USER_NAME_LENGTH, STRING_FLAGS_NONE }, PG_MODE_ACTIVATION_CONFIG, offsetof(modeActivationConfig_t, box_user_1_name) },
    { "box_user_2_name", VAR_UINT8 | MASTER_VALUE | MODE_STRING, .config.string = { 1, MAX_BOX_USER_NAME_LENGTH, STRING_FLAGS_NONE }, PG_MODE_ACTIVATION_CONFIG, offsetof(modeActivationConfig_t, box_user_2_name) },
    { "box_user_3_name", VAR_UINT8 | MASTER_VALUE | MODE_STRING, .config.string = { 1, MAX_BOX_USER_NAME_LENGTH, STRING_FLAGS_NONE }, PG_MODE_ACTIVATION_CONFIG, offsetof(modeActivationConfig_t, box_user_3_name) },
    { "box_user_4_name", VAR_UINT8 | MASTER_VALUE | MODE_STRING, .config.string = { 1, MAX_BOX_USER_NAME_LENGTH, STRING_FLAGS_NONE }, PG_MODE_ACTIVATION_CONFIG, offsetof(modeActivationConfig_t, box_user_4_name) },
#endif
>>>>>>> fbcaf8c5
};

const uint16_t valueTableEntryCount = ARRAYLEN(valueTable);

void settingsBuildCheck() {
    STATIC_ASSERT(LOOKUP_TABLE_COUNT == ARRAYLEN(lookupTables), LOOKUP_TABLE_COUNT_incorrect);
}<|MERGE_RESOLUTION|>--- conflicted
+++ resolved
@@ -484,11 +484,6 @@
     "AUTO", "TIM1", "TIM8"
 };
 
-<<<<<<< HEAD
-static const char * const lookupServoFeedback[] = {
-    "VIRTUAL", "RSSI", "CURRENT"
-};
-=======
 const char * const lookupTableOsdDisplayPortDevice[] = {
     "NONE", "AUTO", "MAX7456", "MSP", "FRSKYOSD"
 };
@@ -498,7 +493,10 @@
     "OFF", "ON", "FIRST_ARMING",
 };
 #endif
->>>>>>> fbcaf8c5
+
+static const char * const lookupServoFeedback[] = {
+    "VIRTUAL", "RSSI", "CURRENT"
+};
 
 #define LOOKUP_TABLE_ENTRY(name) { name, ARRAYLEN(name) }
 
@@ -615,16 +613,13 @@
     LOOKUP_TABLE_ENTRY(lookupTableOffOnAuto),
     LOOKUP_TABLE_ENTRY(lookupTableInterpolatedSetpoint),
     LOOKUP_TABLE_ENTRY(lookupTableDshotBitbangedTimer),
-<<<<<<< HEAD
-
-    LOOKUP_TABLE_ENTRY(lookupServoFeedback),
-=======
     LOOKUP_TABLE_ENTRY(lookupTableOsdDisplayPortDevice),
 
 #ifdef USE_OSD
     LOOKUP_TABLE_ENTRY(lookupTableOsdLogoOnArming),
 #endif
->>>>>>> fbcaf8c5
+
+    LOOKUP_TABLE_ENTRY(lookupServoFeedback),
 };
 
 #undef LOOKUP_TABLE_ENTRY
@@ -662,8 +657,8 @@
     { "gyro_to_use",                VAR_UINT8  | HARDWARE_VALUE | MODE_LOOKUP, .config.lookup = { TABLE_GYRO }, PG_GYRO_CONFIG, offsetof(gyroConfig_t, gyro_to_use) },
 #endif
 #if defined(USE_GYRO_DATA_ANALYSE)
-    { "dyn_notch_width_percent",    VAR_UINT8   | MASTER_VALUE, .config.minmaxUnsigned = { 0, 20 }, PG_GYRO_CONFIG, offsetof(gyroConfig_t, dyn_notch_width_percent) },
-    { "dyn_notch_q",                VAR_UINT16  | MASTER_VALUE, .config.minmaxUnsigned = { 1, 1000 }, PG_GYRO_CONFIG, offsetof(gyroConfig_t, dyn_notch_q) },
+    { "dyn_notch_width_percent",   VAR_UINT8   | MASTER_VALUE, .config.minmaxUnsigned = { 0, 20 }, PG_GYRO_CONFIG, offsetof(gyroConfig_t, dyn_notch_width_percent) },
+    { "dyn_notch_q",               VAR_UINT16  | MASTER_VALUE, .config.minmaxUnsigned = { 1, 1000 }, PG_GYRO_CONFIG, offsetof(gyroConfig_t, dyn_notch_q) },
     { "dyn_notch_min_hz",           VAR_UINT16  | MASTER_VALUE, .config.minmaxUnsigned = { 60, 250 }, PG_GYRO_CONFIG, offsetof(gyroConfig_t, dyn_notch_min_hz) },
     { "dyn_notch_max_hz",           VAR_UINT16  | MASTER_VALUE, .config.minmaxUnsigned = { 200, 1000 }, PG_GYRO_CONFIG, offsetof(gyroConfig_t, dyn_notch_max_hz) },
 #endif
@@ -671,7 +666,7 @@
     { "dyn_lpf_gyro_min_hz",        VAR_UINT16 | MASTER_VALUE, .config.minmaxUnsigned = { 0, 1000 }, PG_GYRO_CONFIG, offsetof(gyroConfig_t, dyn_lpf_gyro_min_hz) },
     { "dyn_lpf_gyro_max_hz",        VAR_UINT16 | MASTER_VALUE, .config.minmaxUnsigned = { 0, 1000 }, PG_GYRO_CONFIG, offsetof(gyroConfig_t, dyn_lpf_gyro_max_hz) },
 #endif
-    { "gyro_filter_debug_axis",     VAR_UINT8  | MASTER_VALUE | MODE_LOOKUP, .config.lookup = { TABLE_GYRO_FILTER_DEBUG }, PG_GYRO_CONFIG, offsetof(gyroConfig_t, gyro_filter_debug_axis) },
+    { "gyro_filter_debug_axis",    VAR_UINT8  | MASTER_VALUE | MODE_LOOKUP, .config.lookup = { TABLE_GYRO_FILTER_DEBUG }, PG_GYRO_CONFIG, offsetof(gyroConfig_t, gyro_filter_debug_axis) },
 
 // PG_ACCELEROMETER_CONFIG
 #if defined(USE_ACC)
@@ -857,7 +852,7 @@
 #endif
     { "ibat_lpf_period",            VAR_UINT8  | MASTER_VALUE, .config.minmaxUnsigned = { 0, UINT8_MAX }, PG_BATTERY_CONFIG, offsetof(batteryConfig_t, ibatLpfPeriod) },
     { "vbat_duration_for_warning",  VAR_UINT8  | MASTER_VALUE, .config.minmax = { 0, 150 }, PG_BATTERY_CONFIG, offsetof(batteryConfig_t, vbatDurationForWarning) },
-    { "vbat_duration_for_critical", VAR_UINT8  | MASTER_VALUE, .config.minmax = { 0, 150 }, PG_BATTERY_CONFIG, offsetof(batteryConfig_t, vbatDurationForCritical) },
+    { "vbat_duration_for_critical",  VAR_UINT8  | MASTER_VALUE, .config.minmax = { 0, 150 }, PG_BATTERY_CONFIG, offsetof(batteryConfig_t, vbatDurationForCritical) },
 
 //  PG_VOLTAGE_SENSOR_ADC_CONFIG
     { "vbat_scale",                 VAR_UINT8  | MASTER_VALUE, .config.minmaxUnsigned = { VBAT_SCALE_MIN, VBAT_SCALE_MAX }, PG_VOLTAGE_SENSOR_ADC_CONFIG, offsetof(voltageSensorADCConfig_t, vbatscale) },
@@ -1629,7 +1624,14 @@
 // PG_POSITION
     { "position_alt_source",           VAR_INT8   | MASTER_VALUE | MODE_LOOKUP, .config.lookup = { TABLE_POSITION_ALT_SOURCE }, PG_POSITION, offsetof(positionConfig_t, altSource) },
 
-<<<<<<< HEAD
+// PG_MODE_ACTIVATION_CONFIG
+#if defined(USE_CUSTOM_BOX_NAMES)
+    { "box_user_1_name", VAR_UINT8 | MASTER_VALUE | MODE_STRING, .config.string = { 1, MAX_BOX_USER_NAME_LENGTH, STRING_FLAGS_NONE }, PG_MODE_ACTIVATION_CONFIG, offsetof(modeActivationConfig_t, box_user_1_name) },
+    { "box_user_2_name", VAR_UINT8 | MASTER_VALUE | MODE_STRING, .config.string = { 1, MAX_BOX_USER_NAME_LENGTH, STRING_FLAGS_NONE }, PG_MODE_ACTIVATION_CONFIG, offsetof(modeActivationConfig_t, box_user_2_name) },
+    { "box_user_3_name", VAR_UINT8 | MASTER_VALUE | MODE_STRING, .config.string = { 1, MAX_BOX_USER_NAME_LENGTH, STRING_FLAGS_NONE }, PG_MODE_ACTIVATION_CONFIG, offsetof(modeActivationConfig_t, box_user_3_name) },
+    { "box_user_4_name", VAR_UINT8 | MASTER_VALUE | MODE_STRING, .config.string = { 1, MAX_BOX_USER_NAME_LENGTH, STRING_FLAGS_NONE }, PG_MODE_ACTIVATION_CONFIG, offsetof(modeActivationConfig_t, box_user_4_name) },
+#endif
+
 // TRIFLIGHT
     { "tri_dynamic_yaw_minthrottle",   VAR_UINT16 | MASTER_VALUE, .config.minmaxUnsigned = { DYNAMIC_YAW_MINTHROTTLE_MIN, DYNMAIC_YAW_MINTHROTTLE_MAX }, 
                                        PG_TRIFLIGHT_CONFIG, offsetof(triflightConfig_t, tri_dynamic_yaw_minthrottle) },
@@ -1657,15 +1659,7 @@
 	                                   PG_TRIFLIGHT_CONFIG, offsetof(triflightConfig_t, tri_tail_motor_thrustfactor) },
     { "tri_tail_servo_speed",          VAR_INT16  | MASTER_VALUE, .config.minmax         = { TAIL_SERVO_SPEED_MIN, TAIL_SERVO_SPEED_MAX },
 	                                   PG_TRIFLIGHT_CONFIG, offsetof(triflightConfig_t, tri_tail_servo_speed) },
-=======
-// PG_MODE_ACTIVATION_CONFIG
-#if defined(USE_CUSTOM_BOX_NAMES)
-    { "box_user_1_name", VAR_UINT8 | MASTER_VALUE | MODE_STRING, .config.string = { 1, MAX_BOX_USER_NAME_LENGTH, STRING_FLAGS_NONE }, PG_MODE_ACTIVATION_CONFIG, offsetof(modeActivationConfig_t, box_user_1_name) },
-    { "box_user_2_name", VAR_UINT8 | MASTER_VALUE | MODE_STRING, .config.string = { 1, MAX_BOX_USER_NAME_LENGTH, STRING_FLAGS_NONE }, PG_MODE_ACTIVATION_CONFIG, offsetof(modeActivationConfig_t, box_user_2_name) },
-    { "box_user_3_name", VAR_UINT8 | MASTER_VALUE | MODE_STRING, .config.string = { 1, MAX_BOX_USER_NAME_LENGTH, STRING_FLAGS_NONE }, PG_MODE_ACTIVATION_CONFIG, offsetof(modeActivationConfig_t, box_user_3_name) },
-    { "box_user_4_name", VAR_UINT8 | MASTER_VALUE | MODE_STRING, .config.string = { 1, MAX_BOX_USER_NAME_LENGTH, STRING_FLAGS_NONE }, PG_MODE_ACTIVATION_CONFIG, offsetof(modeActivationConfig_t, box_user_4_name) },
-#endif
->>>>>>> fbcaf8c5
+
 };
 
 const uint16_t valueTableEntryCount = ARRAYLEN(valueTable);
