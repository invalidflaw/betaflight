--- conflicted
+++ resolved
@@ -378,15 +378,7 @@
     currentMixerMode = mixerMode;
 
     initEscEndpoints();
-<<<<<<< HEAD
-=======
-#ifdef USE_SERVOS
-    if (mixerIsTricopter()) {
-        mixerTricopterInit();
-    }
-#endif
-
->>>>>>> fbcaf8c5
+
 #ifdef USE_DYN_IDLE
     idleThrottleOffset = motorConfig()->digitalIdleOffsetValue * 0.0001f;
 #endif
@@ -1020,8 +1012,7 @@
 
 bool isFixedWing(void)
 {
-<<<<<<< HEAD
-    return loggingThrottle;
+    return mixerModeIsFixedWing(currentMixerMode);
 }
 
 float getMotorOutputLow(void)
@@ -1032,7 +1023,4 @@
 float getMotorOutputHigh(void)
 {
 	return motorOutputHigh;
-=======
-    return mixerModeIsFixedWing(currentMixerMode);
->>>>>>> fbcaf8c5
 }