--- conflicted
+++ resolved
@@ -63,14 +63,10 @@
     ARMING_DISABLED_RPMFILTER       = (1 << 20),
     ARMING_DISABLED_REBOOT_REQUIRED = (1 << 21),
     ARMING_DISABLED_DSHOT_BITBANG   = (1 << 22),
-<<<<<<< HEAD
-    ARMING_DISABLED_TAILTUNE        = (1 << 23),
-    ARMING_DISABLED_ARM_SWITCH      = (1 << 24), // Needs to be the last element, since it's always activated if one of the others is active when arming
-=======
     ARMING_DISABLED_ACC_CALIBRATION = (1 << 23),
     ARMING_DISABLED_MOTOR_PROTOCOL  = (1 << 24),
-    ARMING_DISABLED_ARM_SWITCH      = (1 << 25), // Needs to be the last element, since it's always activated if one of the others is active when arming
->>>>>>> fbcaf8c5
+    ARMING_DISABLED_TAILTUNE        = (1 << 25),
+    ARMING_DISABLED_ARM_SWITCH      = (1 << 26), // Needs to be the last element, since it's always activated if one of the others is active when arming
 } armingDisableFlags_e;
 
 #define ARMING_DISABLE_FLAGS_COUNT (LOG2(ARMING_DISABLED_ARM_SWITCH) + 1)
